;;; metamail.el --- Metamail interface for GNU Emacs

;; Copyright (C) 1993, 1996  Free Software Foundation, Inc.

;; Author: Masanobu UMEDA <umerin@mse.kyutech.ac.jp>
<<<<<<< HEAD
;; Version: $Id: metamail.el,v 1.16 2003/09/01 15:45:30 miles Exp $
=======
>>>>>>> 1f3ddf11
;; Keywords: mail, news, mime, multimedia

;; This file is part of GNU Emacs.

;; GNU Emacs is free software; you can redistribute it and/or modify
;; it under the terms of the GNU General Public License as published by
;; the Free Software Foundation; either version 2, or (at your option)
;; any later version.

;; GNU Emacs is distributed in the hope that it will be useful,
;; but WITHOUT ANY WARRANTY; without even the implied warranty of
;; MERCHANTABILITY or FITNESS FOR A PARTICULAR PURPOSE.  See the
;; GNU General Public License for more details.

;; You should have received a copy of the GNU General Public License
;; along with GNU Emacs; see the file COPYING.  If not, write to the
;; Free Software Foundation, Inc., 59 Temple Place - Suite 330,
;; Boston, MA 02111-1307, USA.

;;; Commentary:

;; Note: Metamail does not have all the options which are compatible with
;; the environment variables.  For that reason, metamail.el has to
;; hack the environment variables.  In addition, there is no way to
;; display all header fields without extra informative body messages
;; which are suppressed by the "-q" option.

;; The idea of using metamail to process MIME messages is from
;; gnus-mime.el by Spike <Spike@world.std.com>.

;;; Code:

(defgroup metamail nil
  "Metamail interface for Emacs."
  :group 'mail
  :group 'hypermedia
  :group 'processes)

(defcustom metamail-program-name "metamail"
  "*Metamail program name."
  :type 'string
  :group 'metamail)

(defcustom metamail-mailer-name "emacs"
  "*Mailer name set to MM_MAILER environment variable."
  :type 'string
  :group 'metamail)

(defvar metamail-environment '("KEYHEADS=*" "MM_QUIET=1")
  "*Environment variables passed to `metamail'.
It must be a list of strings that have the format ENVVARNAME=VALUE.
It is not expected to be altered globally by `set' or `setq'.
Instead, change its value temporary using `let' or `let*' form.")

(defcustom metamail-switches '("-x" "-d" "-z")
  "*Switches for `metamail' program.
`-z' is required to remove zap file.
It is not expected to be altered globally by `set' or `setq'.
Instead, change its value temporary using `let' or `let*' form.
`-m MAILER' argument is automatically generated from the
`metamail-mailer-name' variable."
  :type '(repeat (string :tag "Switch"))
  :group 'metamail)

;;;###autoload
(defun metamail-interpret-header ()
  "Interpret a header part of a MIME message in current buffer.
Its body part is not interpreted at all."
  (interactive)
  (save-excursion
    (let* ((buffer-read-only nil)
	   (metamail-switches		;Inhibit processing an empty body.
	    (append metamail-switches '("-c" "text/plain" "-E" "7bit")))
	   (end (progn
		  (goto-char (point-min))
		  (search-forward "\n\n" nil 'move)
		  ;; An extra newline is inserted by metamail if there
		  ;; is no body part.  So, insert a dummy body by
		  ;; itself.
		  (insert "\n")
		  (point))))
      (metamail-region (point-min) end nil nil 'nodisplay)
      ;; Remove an extra newline inserted by myself.
      (goto-char (point-min))
      (if (search-forward "\n\n\n" nil t)
	  (delete-char -1))
      )))

;;;###autoload
(defun metamail-interpret-body (&optional viewmode nodisplay)
  "Interpret a body part of a MIME message in current buffer.
Optional argument VIEWMODE specifies the value of the
EMACS_VIEW_MODE environment variable (defaulted to 1).
Optional argument NODISPLAY non-nil means buffer is not
redisplayed as output is inserted.
Its header part is not interpreted at all."
  (interactive "p")
  (save-excursion
    (let ((contype nil)
	  (encoding nil)
	  (end (progn
		 (goto-char (point-min))
		 (search-forward "\n\n" nil t)
		 (point))))
      ;; Find Content-Type and Content-Transfer-Encoding from the header.
      (save-restriction
	(narrow-to-region (point-min) end)
	(setq contype
	      (or (mail-fetch-field "Content-Type") "text/plain"))
	(setq encoding
	      (or (mail-fetch-field "Content-Transfer-Encoding") "7bit")))
      ;; Interpret the body part only.
      (let ((metamail-switches		;Process body part only.
	     (append metamail-switches
		     (list "-b" "-c" contype "-E" encoding))))
	(metamail-region end (point-max) viewmode nil nodisplay))
      ;; Mode specific hack.
      (cond ((eq major-mode 'rmail-mode)
	     ;; Adjust the marker of this message if in Rmail mode buffer.
	     (set-marker (aref rmail-message-vector (1+ rmail-current-message))
			 (point-max))))
      )))

;;;###autoload
(defun metamail-buffer (&optional viewmode buffer nodisplay)
  "Process current buffer through `metamail'.
Optional argument VIEWMODE specifies the value of the
EMACS_VIEW_MODE environment variable (defaulted to 1).
Optional argument BUFFER specifies a buffer to be filled (nil
means current).
Optional argument NODISPLAY non-nil means buffer is not
redisplayed as output is inserted."
  (interactive "p")
  (metamail-region (point-min) (point-max) viewmode buffer nodisplay))

;;;###autoload
(defun metamail-region (beg end &optional viewmode buffer nodisplay)
  "Process current region through 'metamail'.
Optional argument VIEWMODE specifies the value of the
EMACS_VIEW_MODE environment variable (defaulted to 1).
Optional argument BUFFER specifies a buffer to be filled (nil
means current).
Optional argument NODISPLAY non-nil means buffer is not
redisplayed as output is inserted."
  (interactive "r\np")
  (let ((curbuf (current-buffer))
	(buffer-read-only nil)
	(metafile (make-temp-file "metamail"))
	(option-environment
	 (list (format "EMACS_VIEW_MODE=%d"
		       (if (numberp viewmode) viewmode 1)))))
    (save-excursion
      ;; Gee!  Metamail does not ouput to stdout if input comes from
      ;; stdin.
      (let ((selective-display nil))	;Disable ^M to nl translation.
	(write-region beg end metafile nil 'nomessage))
      (if buffer
	  (set-buffer buffer))
      (setq buffer-read-only nil)
      ;; Clear destination buffer.
      (if (eq curbuf (current-buffer))
	  (delete-region beg end)
	(delete-region (point-min) (point-max)))
      ;; We have to pass the environment variable KEYHEADS to display
      ;; all header fields.  Metamail should have an optional argument
      ;; to pass such information directly.
      (let ((process-environment
	     (append process-environment
		     metamail-environment option-environment))
	    (coding-system-for-read 'undecided))
	(apply (function call-process)
	       metamail-program-name
	       nil
	       t			;Output to current buffer
	       (not nodisplay)		;Force redisplay
	       (append metamail-switches
		       (list "-m" (or metamail-mailer-name "emacs"))
		       (list metafile))))
      ;; `metamail' may not delete the temporary file!
      (condition-case error
	  (delete-file metafile)
	(error nil))
      )))

(provide 'metamail)

;;; arch-tag: 52c0cb6f-d800-4776-9789-f0275cb5490e
;;; metamail.el ends here<|MERGE_RESOLUTION|>--- conflicted
+++ resolved
@@ -3,10 +3,6 @@
 ;; Copyright (C) 1993, 1996  Free Software Foundation, Inc.
 
 ;; Author: Masanobu UMEDA <umerin@mse.kyutech.ac.jp>
-<<<<<<< HEAD
-;; Version: $Id: metamail.el,v 1.16 2003/09/01 15:45:30 miles Exp $
-=======
->>>>>>> 1f3ddf11
 ;; Keywords: mail, news, mime, multimedia
 
 ;; This file is part of GNU Emacs.
