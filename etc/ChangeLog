<<<<<<< HEAD
2014-12-25  Karl Fogel  <kfogel@red-bean.com>

	* NEWS: Mention new buffer display behavior for `shell'.
	This follows up to Sam Steingold's change of 2014-12-23
	in ../lisp/shell.el, in git commit e55a467ec0f758c311d3.

2014-12-15  Artur Malabarba <bruce.connor.am@gmail.com>

	* NEWS: Mention `let-alist.

2014-12-14  Alan Mackenzie  <acm@muc.de>

	* NEWS: Add entry for fast-but-imprecise-scrolling.

2014-12-14  Cameron Desautels  <camdez@gmail.com>

	* NEWS: Mention `custom-prompt-customize-unsaved-options'.

	* TODO: Remove its entry.

2014-12-13  Paul Eggert  <eggert@cs.ucla.edu>

	Convert Czech and Slovakian refcards to UTF-8
	* refcards/cs-dired-ref.tex, refcards/cs-refcard.tex:
	* refcards/cs-survival.tex, refcards/sk-dired-ref.tex:
	* refcards/sk-refcard.tex, refcards/sk-survival.tex:
	Convert from iso-latin-2 to utf-8.  Remove no-longer-necessary
	coding comments and "\input utf8off" directives.

2014-12-13  Lars Magne Ingebrigtsen  <larsi@gnus.org>

	* NEWS: Mention directory-name-p.

2014-12-09  Lars Magne Ingebrigtsen  <larsi@gnus.org>

	* NEWS: Mention directory-files-recursively.

2014-12-08  Lars Magne Ingebrigtsen  <larsi@gnus.org>

	* NEWS: Mention the new eww `S' command.

2014-12-05  Stephen Leake  <stephen_leake@stephe-leake.org>

	* CONTRIBUTE: Move to ../.

2014-12-05  Lars Magne Ingebrigtsen  <larsi@gnus.org>

	* NEWS: Add some doc markers to the eww stuff.

2014-12-04  Eli Zaretskii  <eliz@gnu.org>

	* NEWS: Mention 'buffer-substring-with-bidi-context'.

2014-12-02  Eli Zaretskii  <eliz@gnu.org>

	* NEWS: Mention 'bidi-find-overridden-directionality'.

2014-11-29  Paul Eggert  <eggert@cs.ucla.edu>
=======
2014-12-24  Álvar Ibeas  <ibeas@gmx.com>  (tiny change)

	* tutorials/TUTORIAL.es: Improve style consistency.  Spelling fixes.

2014-11-19  Paul Eggert  <eggert@cs.ucla.edu>
>>>>>>> a5f38fa1

	Lessen focus on ChangeLog files, as opposed to change log entries.
	* CONTRIBUTE: Give advice about git commit messages and how
	to generate proposed patches containing them.

2014-11-27  Lars Magne Ingebrigtsen  <larsi@gnus.org>

	* NEWS: Mention dom.el.

2014-11-24  Lars Magne Ingebrigtsen  <larsi@gnus.org>

	* NEWS: Mention NSM.

2014-11-23  Lars Magne Ingebrigtsen  <larsi@gnus.org>

	* NEWS: Mention `url-request-noninteractive'.

2014-11-19  Leo Liu  <sdl.web@gmail.com>

	* NEWS: Mention new macro define-advice.

2014-11-17  Paul Eggert  <eggert@cs.ucla.edu>

	Improve time stamp handling, and be more consistent about it.
	* NEWS: Document the changes.

2014-11-14  Lars Magne Ingebrigtsen  <larsi@gnus.org>

	* NEWS: Mention the new `M-s M-s' keystroke.

2014-11-13  Paul Eggert  <eggert@cs.ucla.edu>

	Fix minor Bazaar leftovers.
	Reported by Perry E. Metzger in:
	http://lists.gnu.org/archive/html/emacs-devel/2014-11/msg00745.html
	* CONTRIBUTE: More git transition.

2014-11-11  Eric S. Raymond  <esr@thyrsus.com>

	* CONTRIBUTE: git transition.

2014-11-10  Lars Magne Ingebrigtsen  <larsi@gnus.org>

	* NEWS: Mention that you can have several eww buffers (bug#16211).

2014-11-10  Glenn Morris  <rgm@gnu.org>

	* refcards/emacsver.tex.in: Rename from emacsver.tex.

2014-11-09  Eric Ludlam <zappo@gnu.org>

	* srecode/doc-cpp.srt (mode): Set to c mode so this works with
	both C and C++.

2014-11-05  Teodor Zlatanov  <tzz@lifelogs.com>

	* NEWS: Mention `url-user-agent'.  (Bug#16498)

2014-09-13  Christopher Schmidt  <ch@ristopher.com>

	* NEWS: Mention prefix argument of `quick-calc'.

2014-10-20  Glenn Morris  <rgm@gnu.org>

	* Merge in all changes up to 24.4 release.

2014-10-19  Jan Djärv  <jan.h.d@swipnet.se>

	* NEWS: Teroffs and detachable tool bar for Gtk+ is gone.

2014-10-19  Ulf Jasper  <ulf.jasper@web.de>

	* images/newsticker/rss-feed.png: New.

	* images/newsticker/rss-feed.svg: New.

	* images/newsticker/README: Add rss-feed.png, rss-feed.svg.

2014-10-18  Michal Nazarewicz  <mina86@mina86.com>

	* NEWS: Mention new whitespace-mode option: big-indent.

2014-10-15  Lars Magne Ingebrigtsen  <larsi@gnus.org>

	* NEWS: Mention multipart/related.

2014-10-15  Eli Zaretskii  <eliz@gnu.org>

	* NEWS: Mention the UBA implementation update.

	* HELLO: Remove now unneeded directional control characters.

2014-10-13  Jan Djärv  <jan.h.d@swipnet.se>

	* NEWS: Move and clarify OSX >= 10.6.

2014-10-12  Jan Djärv  <jan.h.d@swipnet.se>

	* NEWS: OSX required is 10.6 or newer.

2014-10-09  Leo Liu  <sdl.web@gmail.com>

	* NEWS: Mention optional arg to terpri and new cl-lib functions.

2014-10-05  Jan Djärv  <jan.h.d@swipnet.se>

	* NEWS: Mention ns-use-fullscreen-animation.

2014-09-30  Bill Wohler  <wohler@newt.com>

	Release MH-E version 8.6

	* NEWS, MH-E-NEWS: Update for MH-E release 8.6.

2014-09-30  Fabrice Niessen  <fniessen@pirilampo.org>

	* themes/leuven-theme.el: Updates.

2014-09-30  Stefan Monnier  <monnier@iro.umontreal.ca>

	* package-keyring.gpg: New file.

2014-09-30  Paul Eggert  <eggert@cs.ucla.edu>

	* TODO: Remove char/unsigned char, long long, IRIX unexelf.c.
	The first two are done, and IRIX support has been dropped.

2014-09-29  Eli Zaretskii  <eliz@gnu.org>

	* refcards/ru-refcard.tex: Bump version to 25.0.50.

	* refcards/emacsver.tex: Bump version to 25.0.50.

2014-09-14  Daniel Colascione  <dancol@dancol.org>

	* NEWS: Mention changes to `insert-register'

2014-09-13  Christopher Schmidt  <ch@ristopher.com>

	* NEWS: Mention nil `calendar-mode-line-format' will not modify
	the mode line of the calendar buffer.  (Bug#18467)

2014-09-06  Leo Liu  <sdl.web@gmail.com>

	* NEWS: Mention vector qpattern for pcase.  (Bug#18327).

2014-09-01  Eli Zaretskii  <eliz@gnu.org>

	* NEWS: Mention that ls-lisp uses string-collate-lessp.

2014-09-01  Paul Eggert  <eggert@cs.ucla.edu>

	--enable-silent-rules now suppresses more chatter.
	* NEWS: Document this.

2014-08-29  Leo Liu  <sdl.web@gmail.com>

	* NEWS: Mention (:append FUN) to minibuffer-with-setup-hook.

2014-08-29  Eli Zaretskii  <eliz@gnu.org>

	* NEWS: Mention w32-collate-ignore-punctuation.

2014-08-29  Dmitry Antipov  <dmantipov@yandex.ru>

	* NEWS: Mention that `sort' can handle vectors.

2014-08-28  Glenn Morris  <rgm@gnu.org>

	* emacs.appdata.xml: New file; description from Emacs's homepage.

2014-08-25  Eli Zaretskii  <eliz@gnu.org>

	* NEWS: Mention that string-collate-* functions are supported on
	MS-Windows as well.

2014-08-08  Jan Nieuwenhuizen  <janneke@gnu.org>

	* compilation.txt (file): Add Guile backtrace example.

2014-08-09  Reuben Thomas  <rrt@sc3d.org>

	* PROBLEMS: Remove msdos/is_exec.c and sigaction.c.

2014-07-21  Dmitry Antipov  <dmantipov@yandex.ru>

	* TODO: remove frame height remark.

2014-07-11  Michael Albinus  <michael.albinus@gmx.de>

	* NEWS: Passwords in batch mode are hidden.

2014-07-03  Glenn Morris  <rgm@gnu.org>

	* refcards/calccard.tex (section{Getting Help}):
	Meaning of "on-line" has changed.

2014-06-28  Glenn Morris  <rgm@gnu.org>

	* publicsuffix.txt: Update from source.

2014-06-24  Eli Barzilay  <eli@barzilay.org>

	* NEWS: calculator.el user-visible changes.

2014-06-15  Michael Albinus  <michael.albinus@gmx.de>

	* NEWS: New Tramp method "nc".

2014-06-08  Leo Liu  <sdl.web@gmail.com>

	* themes/deeper-blue-theme.el: Use another fix.  (Bug#17695)

2014-06-08  Juri Linkov  <juri@jurta.org>

	* themes/deeper-blue-theme.el (diff-added, diff-changed, diff-removed):
	Set face definitions explicitly.  Inherit indicator faces from them.
	(Bug#17695)

2014-05-28  Reuben Thomas  <rrt@sc3d.org>

	* TODO: add a note that undo-tree could be used to save undo
	information (Bug #17581).

2014-05-27  Fabrice Popineau  <fabrice.popineau@gmail.com>

	* NEWS: Mention build changes on MS-Windows.

2014-05-26  Paul Eggert  <eggert@cs.ucla.edu>

	Specify coding if Latin-1 Emacs would misinterpret (Bug#17575).
	* ETAGS.EBNF, NEWS, ORG-NEWS: Add "coding: utf-8".

2014-05-17  Paul Eggert  <eggert@cs.ucla.edu>

	* NEWS: Assume C99 or later (Bug#17487).

2014-05-16  Paul Eggert  <eggert@cs.ucla.edu>

	Don't require pkg-config when building from repository.
	* NEWS: Prefer './configure FOO=BAR' to 'FOO=BAR ./configure'.
	* PROBLEMS (Build-time-problems): Remove pkg-config problem
	that is no longer an issue.

2014-05-13  Dmitry Antipov  <dmantipov@yandex.ru>

	* PROBLEMS: Mention potential problems with
	--enable-link-time-optimization and clang on Fedora 20.

2014-05-04  Leo Liu  <sdl.web@gmail.com>

	* NEWS: Mention support for Chinese dates in calendar and diary.

2014-04-20  Daniel Colascione  <dancol@dancol.org>

	* NEWS: Mention new struct functions and changes to `cl-the'.

2014-04-17  Daniel Colascione  <dancol@dancol.org>

	* NEWS: Mention bracketed paste support.

2014-04-11  Glenn Morris  <rgm@gnu.org>

	* refcards/cs-dired-ref.tex, refcards/cs-refcard.tex:
	* refcards/cs-survival.tex, refcards/sk-dired-ref.tex:
	* refcards/sk-refcard.tex, refcards/sk-survival.tex:
	Input "utf8off", which seems to be needed.

2014-04-01  Michael Albinus  <michael.albinus@gmx.de>

	* NEWS: `url-handler-mode' passes operations to Tramp for some
	protocols.

2014-03-28  Tassilo Horn  <tsdh@gnu.org>

	* themes/tsdh-light-theme.el (tsdh-light): Add gnus-group-* faces.

2014-03-22  Glenn Morris  <rgm@gnu.org>

	* CENSORSHIP, GNU, LINUX-GNU, THE-GNU-PROJECT, WHY-FREE: Replace
	contents with pointers to www.gnu.org or emacs.info, mark obsolete.

2014-03-14  Rüdiger Sonderfeld  <ruediger@c-plusplus.de>

	* tutorials/TUTORIAL.de: Adapt to recent changes in TUTORIAL.
	Thanks to Jorgen Schäfer for help with the translation.

2014-03-10  Paul Eggert  <eggert@cs.ucla.edu>

	Fix "\" problem in tutorials by using natural-language quotes.
	* tutorials/TUTORIAL, tutorials/TUTORIAL.cs, tutorials/TUTORIAL.eo:
	* tutorials/TUTORIAL.es, tutorials/TUTORIAL.it, tutorials/TUTORIAL.ja:
	* tutorials/TUTORIAL.ko, tutorials/TUTORIAL.nl, tutorials/TUTORIAL.pl:
	* tutorials/TUTORIAL.pt_BR, tutorials/TUTORIAL.ro:
	* tutorials/TUTORIAL.ru, tutorials/TUTORIAL.sk, tutorials/TUTORIAL.sv:
	* tutorials/TUTORIAL.th:
	Avoid using ` for natural-language quotes.  Instead, work around
	the problem with "\" by using non-" quotation marks appropriate
	for the natural language in question, e.g., «...» for Spanish.
	For English “...” could be used, but use '...' instead so that
	TUTORIAL continues to be encoded in ASCII.

2014-03-10  Bastien Guerry  <bzg@gnu.org>

	* tutorials/TUTORIAL.fr: Adapt to the recent changes in TUTORIAL.

2014-03-08  Luis Felipe López Acevedo  <felipe.lopac@gmail.com>  (tiny change)

	* tutorials/TUTORIAL.es: Fix typos.  (Bug#116707)

2014-03-08  Eli Zaretskii  <eliz@gnu.org>

	* tutorials/TUTORIAL.he: Adapt to the recent changes in TUTORIAL.

2014-03-06  Juanma Barranquero  <lekktu@gmail.com>

	* tutorials/TUTORIAL.es: Adapt to change in English language tutorial.

2014-03-06  Glenn Morris  <rgm@gnu.org>

	* tutorials/TUTORIAL: Mention electric behavior of RET.

2014-02-25  Glenn Morris  <rgm@gnu.org>

	* refcards/vipcard.tex: Hook fix.

2014-02-23  Juanma Barranquero  <lekktu@gmail.com>

	* NEWS: Fix references to ?« and ?» that got mangled somehow.

2014-02-09  Lars Ingebrigtsen  <larsi@gnus.org>

	* NEWS: Mention all the Apropos face options that have been
	removed (bug#16516).

2014-01-31  Dmitry Gutov  <dgutov@yandex.ru>

	* NEWS: Mention `ruby-align-chained-calls'.

2014-01-31  Alex Schroeder  <alex@gnu.org>  (tiny change)

	* gnus-tut.txt (Message-ID): Typo fix (bug#15556).

2014-01-16  Fabrice Niessen  <fniessen@pirilampo.org>

	* themes/leuven-theme.el: Updates.  (Bug#16442)

2014-01-12  David Engster  <deng@randomsample.de>

	* NEWS: Add missing renames to EIEIO section.  Also, no functions
	were removed but only made obsolete.  Class field accessors were
	always purely internal, so remove that remark.  Add markup.

2014-01-11  Eric S. Raymond  <esr@thyrsus.com>

	* celibacy.1, sex.6, condom.1, echo.msg: Deleted at RMS's
	suggestion.  Not lost to posterity as they are part of the
	widely distributed funny-manpages collection.

	* COOKIES, copying.paper, INTERVIEW, MAILINGLISTS, MOTIVATION,
	* SERVICE: More deletions suggested by RMS.

2014-01-10  Glenn Morris  <rgm@gnu.org>

	* ORDERS: Replace contents with pointer to emacs.info, mark obsolete.

	* FTP: Mark as obsolete.

2014-01-09  David Engster  <deng@randomsample.de>

	* NEWS: Added new `describe-function' EIEIO support.

2014-01-09  Glenn Morris  <rgm@gnu.org>

	* SERVICE: Mark as obsolete.

	* MORE.STUFF: Replace contents with pointer to efaq.info.

2014-01-09  Rüdiger Sonderfeld  <ruediger@c-plusplus.de>

	* NEWS: Better document the speed up, slow down, or reverse
	animation in Image Mode.

2014-01-05  Tassilo Horn  <tsdh@gnu.org>

	* themes/tsdh-light-theme.el (tsdh-light): Define org-level-* faces.

2013-12-29  Paul Eggert  <eggert@cs.ucla.edu>

	Plain copy-file no longer chmods an existing destination (Bug#16133).
	* NEWS: Document this.

2013-12-26  João Távora  <joaotavora@gmail.com>

	* NEWS: Describe new features of Electric Pair mode.

2013-12-23  Teodor Zlatanov  <tzz@lifelogs.com>

	* NEWS: Updated for `gnutls-verify-error', cfengine-mode, and
	package.el changes.

2013-12-21  Jan Djärv  <jan.h.d@swipnet.se>

	* NEWS: Mention ns-use-srgb-colorspace.

2013-12-21  Chong Yidong  <cyd@gnu.org>

	* themes/tango-dark-theme.el: Minor color tweak.

2013-12-13  David Engster  <deng@randomsample.de>

	* NEWS: Add sections for CEDET and EIEIO.

2013-12-12  Eli Zaretskii  <eliz@gnu.org>

	* NEWS: Mention support on MS-Windows of file names outside of the
	current locale.

2013-11-23  Xue Fuqiao  <xfq.free@gmail.com>

	* TODO: Minor update.

2013-11-23  Glenn Morris  <rgm@gnu.org>

	* enriched.txt: Rename from enriched.doc.  (Bug#15947)
	Misc small updates for this hardly being "new" any more.

2013-11-20  Leo Liu  <sdl.web@gmail.com>

	* NEWS: Mention new display action alist entry `no-display-ok'.
	(Bug#13594)

2013-11-18  Leo Liu  <sdl.web@gmail.com>

	* NEWS: Mention new features for Octave mode.

2013-11-01  Jan Djärv  <jan.h.d@swipnet.se>

	* NEWS: Mention :distant-foreground.

2013-10-16  Dmitry Gutov  <dgutov@yandex.ru>

	* NEWS: Mention the homepage-related changes in package.el.

2013-10-07  Leo Liu  <sdl.web@gmail.com>

	* NEWS: Mention new feature of register commands.

2013-10-02  Fabrice Niessen  <fni@missioncriticalit.com>

	* themes/leuven-theme.el: Add Commentary and some headers, update
	face definitions, add autoload block which is used when
	distributed separately from Emacs.

2013-09-22  Daniel Colascione  <dancol@dancol.org>

	* NEWS: Mention new bool-vector functionality.

2013-09-15  Jan Djärv  <jan.h.d@swipnet.se>

	* NEWS: Mention the macfont backend.

2013-09-09  Glenn Morris  <rgm@gnu.org>

	* refcards/Makefile (PS_ENGLISH, PS_CZECH, PS_FRENCH, PS_GERMAN)
	(PS_POLISH, PS_PORTUGUESE, PS_RUSSIAN, PS_SLOVAKIAN, PS_TARGETS):
	Use substitution refs.

2013-08-15  Glenn Morris  <rgm@gnu.org>

	* refcards/calccard.pdf, refcards/cs-dired-ref.pdf:
	* refcards/cs-refcard.pdf, refcards/de-refcard.pdf:
	* refcards/dired-ref.pdf, refcards/fr-dired-ref.pdf:
	* refcards/fr-refcard.pdf, refcards/gnus-booklet.pdf:
	* refcards/gnus-refcard.pdf, refcards/orgcard.pdf:
	* refcards/pl-refcard.pdf, refcards/pt-br-refcard.pdf:
	* refcards/refcard.pdf, refcards/ru-refcard.pdf:
	* refcards/sk-dired-ref.pdf, refcards/sk-refcard.pdf:
	Remove generated files from repository.

	* refcards/Makefile: Rewrite to use portable Makefile syntax.
	Add language-specific targets.
	(distclean, extraclean): New rules.

2013-08-13  Glenn Morris  <rgm@gnu.org>

	* refcards/Makefile (all_pdf, all_ps, fr-survival.ps, dist):
	New rules.
	(SURVIVAL_CARDS_PDF): Add fr_survival.pdf.

2013-08-11  Lars Magne Ingebrigtsen  <larsi@gnus.org>

	* NEWS: Mention -lz and `decompress-gzipped-region'.

2013-08-08  Juanma Barranquero  <lekktu@gmail.com>

	* NEWS: Document new keybinding of `C-x r f' to frameset-to-register.

2013-08-06  Dmitry Antipov  <dmantipov@yandex.ru>

	* NEWS: Mention `cache-long-scans'.

2013-08-05  Juanma Barranquero  <lekktu@gmail.com>

	* tutorials/TUTORIAL.es: Fix typo (bug#15027).

2013-08-03  Juanma Barranquero  <lekktu@gmail.com>

	* NEWS: Document new package frameset.el.

2013-08-03  Xue Fuqiao  <xfq.free@gmail.com>

	* TODO: Adjust entry about bug reporting.

2013-08-02  Bastien Guerry  <bzg@gnu.org>

	* DEVEL.HUMOR: New entry.

2013-08-02  Xue Fuqiao  <xfq.free@gmail.com>

	* tutorials/TUTORIAL: Remove a redundant sentence about yanking.

	* tutorials/TUTORIAL.cn: Update; synchronize with TUTORIAL.

	* tutorials/TUTORIAL.translators (Maintainer): Update the maintainer.

2013-08-02  Juanma Barranquero  <lekktu@gmail.com>

	* tutorials/TUTORIAL.es: Fix typos (bug#15000).

2013-07-26  Micah Anderson  <micah@riseup.net>  (tiny change)

	* spook.lines: Additions.  (Bug#14658)

2013-07-16  Jan Djärv  <jan.h.d@swipnet.se>

	* NEWS: Document blink-cursor-blinks and blink timers stopped.

2013-07-13  Eli Zaretskii  <eliz@gnu.org>

	* NEWS: Document prefer-utf-8 and the new attributes
	:inhibit-null-byte-detection, :inhibit-iso-escape-detection, and
	:prefer-utf-8.

2013-07-13  Leo Liu  <sdl.web@gmail.com>

	* NEWS: Mention new value for ido-use-virtual-buffers.

2013-07-10  Paul Eggert  <eggert@cs.ucla.edu>

	Timestamp fixes for undo (Bug#14824).
	* NEWS: Changes to visited-file-modtime, set-visited-file-modtime.

2013-07-08  Jan Djärv  <jan.h.d@swipnet.se>

	* NEWS: NS can be built with ImageMagick.

2013-07-06  Juanma Barranquero  <lekktu@gmail.com>

	* NEWS: Document new "generic commands" support.

2013-06-27  Juanma Barranquero  <lekktu@gmail.com>

	* NEWS: Document new Desktop option `desktop-save-windows'.

2013-06-27  Stephen Berman  <stephen.berman@gmx.net>

	* NEWS: Mention new version of todo-mode.el and obsoleting and
	renaming of old version.

2013-06-27  Juanma Barranquero  <lekktu@gmail.com>

	* NEWS: Mention policy change with respect to locallisppath dirs.

2013-06-18  Juanma Barranquero  <lekktu@gmail.com>

	* NEWS: Document new Prettify Symbols mode.

2013-06-14  Stefan Monnier  <monnier@iro.umontreal.ca>

	* NEWS (utf-8 for el): Move to the incompatible section.

2013-06-13  Paul Eggert  <eggert@cs.ucla.edu>

	* DEBUG: Document -Og and -fno-omit-frame-pointer.

2013-06-05  Teodor Zlatanov  <tzz@lifelogs.com>

	* NEWS: Document new prog-mode symbol prettify support.

2013-06-03  Tassilo Horn  <tsdh@gnu.org>

	* NEWS: Document eshell visual subcommands and options.

2013-06-02  Eric Ludlam  <zappo@gnu.org>

	* srecode/c.srt (header_guard): Add :c parameter so it works
	standalone.

2013-06-01  Alex Ott  <alexott@gmail.com>

	* tutorials/TUTORIAL.ru: Fix incorrectly translated wording.

2013-05-31  Tassilo Horn  <tsdh@gnu.org>

	* themes/tsdh-dark-theme.el (tsdh-dark): Refine mode-line faces.

2013-05-25  Xue Fuqiao  <xfq.free@gmail.com>

	* refcards/refcard.tex: Refine some entries.  (Bug#14087)

	* refcards/dired-ref.tex: Refine some entries.  (Bug#14072)

2013-05-24  Fabrice Niessen  <fni@missioncriticalit.com>

	* themes/leuven-theme.el: Update theme.

2013-05-16  Eli Zaretskii  <eliz@gnu.org>

	* NEWS: Advertise the MSYS build on MS-Windows.

2013-05-15  Stefan Monnier  <monnier@iro.umontreal.ca>

	* .gitignore: Don't ignore DOC-* any more.

2013-05-07  Paul Eggert  <eggert@cs.ucla.edu>

	Use Gnulib ACL implementation, for benefit of Solaris etc.  (Bug#14295)
	* NEWS: Emacs is no longer limited to POSIX ACLs.  --disable-acl,
	not --without-acl, since we're now using Gnulib's implementation.

2013-05-07  YAMAMOTO Mitsuharu  <mituharu@math.s.chiba-u.ac.jp>

	* NEWS: Mention multi-monitor support.

2013-05-05  Paul Eggert  <eggert@cs.ucla.edu>

	`write-region-inhibit-fsync' defaults to noninteractive (Bug#14273).
	* NEWS: Document this.

2013-04-24  Tassilo Horn  <tsdh@gnu.org>

	* themes/tsdh-dark-theme.el (tsdh-dark): Add ido faces and remove
	:box from outline faces.

2013-04-18  Leo Liu  <sdl.web@gmail.com>

	* NEWS: Mention new key ? for describe-prefix-bindings.

2013-04-15  Christopher Schmidt  <christopher@ch.ristopher.com>

	* NEWS: Mention separation of package descriptor and name of
	internal symbols by two hyphens.

2013-04-13  Stephen Berman  <stephen.berman@gmx.net>

	* NEWS: Mention fixing `split-window' to be non-interactive.

2013-04-09  Tassilo Horn  <tsdh@gnu.org>

	* themes/tsdh-dark-theme.el (tsdh-dark): Add some more faces.

2013-04-09  Masatake YAMATO  <yamato@redhat.com>

	* NEWS: Mention `sh-mode' own `add-log-current-defun-function'.

2013-04-07  Jan Djärv  <jan.h.d@swipnet.se>

	* PROBLEMS: Mention Ubuntu warnings about libdbusmenu.

2013-04-02  Fabrice Niessen  <fni@missioncriticalit.com>

	* themes/leuven-theme.el: Update theme.

2013-04-01  Paul Eggert  <eggert@cs.ucla.edu>

	Use UTF-8 for most files with non-ASCII characters (Bug#13936).
	* tutorials/TUTORIAL.ko, tutorials/TUTORIAL.th:
	Switch from iso-2022-7bit to utf-8.

2013-03-30  Leo Liu  <sdl.web@gmail.com>

	* NEWS: Mention `kmacro-to-register' and new eldoc feature.

2013-03-29  Aidan Gauland  <aidalgol@no8wireless.co.nz>

	* NEWS (Eshell): New entry for em-tramp change in 2013-03-26T22:08:58Z!aidalgol@no8wireless.co.nz

2013-03-21  Eric Ludlam  <zappo@gnu.org>

	* srecode/ede-autoconf.srt: Change Copyright to FSF.
	(ede-empty): Change AC_INIT to use PROJECT_NAME, and
	PROJECT_VERSION.

	* srecode/ede-make.srt (ede-empty): Add a dependency on :project.
	Add header comment specifying the project's relative path.

	* srecode/c.srt (header_guard): Upcase the filename symbol.

2013-03-21  Vladimir Kazanov  <vkazanov@inbox.ru>

	* srecode/java.srt (empty-main): New.
	(class-tag): Decapitalize class.

2013-03-18  Paul Eggert  <eggert@cs.ucla.edu>

	Emacs crashes with ImageMagick 6.8.2-3 through 6.8.3-9 (Bug#13867).
	* PROBLEMS: Mention problem with ImageMagick 6.8.2-3 through 6.8.3-9.

2013-03-12  Paul Eggert  <eggert@cs.ucla.edu>

	Add coding tags for iso-2022-7bit files that are not already tagged.
	* HELLO, tutorials/TUTORIAL.ko, tutorials/TUTORIAL.th:
	Add coding tag.  For TUTORIAL.th this prevents Emacs from
	misinterpreting the file.

	Switch encodings of tutorials, thai-word to UTF-8 (Bug#13880).
	* refcards/ru-refcard.tex:
	* tutorials/TUTORIAL.bg, tutorials/TUTORIAL.bg, tutorials/TUTORIAL.cn:
	* tutorials/TUTORIAL.cs, tutorials/TUTORIAL.de, tutorials/TUTORIAL.eo:
	* tutorials/TUTORIAL.es, tutorials/TUTORIAL.fr, tutorials/TUTORIAL.it:
	* tutorials/TUTORIAL.nl, tutorials/TUTORIAL.pl, tutorials/TUTORIAL.pt_BR:
	* tutorials/TUTORIAL.ro, tutorials/TUTORIAL.sk, tutorials/TUTORIAL.sv:
	* tutorials/TUTORIAL.zh:
	Switch to UTF-8.

2013-03-09  Jay Belanger  <jay.p.belanger@gmail.com>

	* refcards/calccard.tex: Remove incorrect entry.

2013-03-05  Paul Eggert  <eggert@cs.ucla.edu>

	FILE's lock is now always .#FILE and may be a regular file (Bug#13807).
	* NEWS: Document this.

2013-03-02  Bill Wohler  <wohler@newt.com>

	Release MH-E version 8.5.

	* NEWS, MH-E-NEWS: Update for MH-E release 8.5.

2013-03-02  Paul Eggert  <eggert@cs.ucla.edu>

	* NEWS: The lock for FILE is now .#FILE or .#-FILE (Bug#13807).

2013-03-01  Michael Albinus  <michael.albinus@gmx.de>

	* NEWS: Fix Tramp "adb" entry.  Extend list of discontinued Tramp
	methods.

2013-02-25  Paul Eggert  <eggert@cs.ucla.edu>

	Simplify data_start configuration (Bug#13783).
	* NEWS: Document removal of --with-crt-dir.
	* PROBLEMS (LIBS_SYSTEM, LIBS_MACHINE, LIBS_STANDARD): Remove.
	Remove legacy-systems section, as this stuff is no longer
	applicable with current linking strategies.

2013-02-14  Michael Albinus  <michael.albinus@gmx.de>

	* NEWS: Tramp methods "scpc" and "rsyncc" are discontinued.

2013-02-11  Michael Albinus  <michael.albinus@gmx.de>

	* NEWS: Add autorevert changes.

2013-02-05  Jan Djärv  <jan.h.d@swipnet.se>

	* NEWS: Mention ns-use-native-fullscreen.

2013-02-01  Glenn Morris  <rgm@gnu.org>

	* CALC-NEWS: Move here from lisp/calc/README, README.prev.

2012-12-23  Jan Djärv  <jan.h.d@swipnet.se>

	* TODO: Adjust entry about NS event loop.

2012-12-19  Michael Albinus  <michael.albinus@gmx.de>

	* NEWS: Tramp implements `file-acl' and `set-file-acl'.

2012-12-19  Tassilo Horn  <tsdh@gnu.org>

	* themes/tsdh-dark-theme.el (tsdh-dark): Add customizations of
	many new faces.

2012-12-14  Paul Eggert  <eggert@cs.ucla.edu>

	Fix permissions bugs with setgid directories etc.  (Bug#13125)
	* NEWS: Document changes to file-attributes,
	file-ownership-preserved-p.
	Mention new functions group-gid, group-real-gid.

2012-12-06  Andreas Schwab  <schwab@linux-m68k.org>

	* themes/leuven-theme.el: Convert to Unix format.

2012-12-06  Fabrice Niessen  <fniessen@pirilampo.org>

	* themes/leuven-theme.el: New theme.

2012-12-04  Michael Albinus  <michael.albinus@gmx.de>

	* NEWS: Mention new Tramp method "adb".

2012-11-25  Bill Wohler  <wohler@newt.com>

	Release MH-E version 8.4.

	* NEWS, MH-E-NEWS: Update for MH-E release 8.4.

2012-11-22  Paul Eggert  <eggert@cs.ucla.edu>

	* NEWS: Document Calc changes for Gregorian calendar (Bug#12633).

2012-10-26  Nicolas Goaziou  <n.goaziou@gmail.com>

	* refcards/orgcard.tex: Fix keybindings about
	`org-show-todo-tree'.

2012-10-23  Paul Eggert  <eggert@cs.ucla.edu>

	Fix outdated timestamp documentation in Elisp manual (bug#12706).
	* NEWS: Document increased precision in undo list.

2012-10-21  Glenn Morris  <rgm@gnu.org>

	* images/icons/hicolor/32x32/apps/emacs22.png:
	* images/icons/hicolor/16x16/apps/emacs22.png:
	* images/icons/hicolor/48x48/apps/emacs22.png:
	* images/icons/hicolor/24x24/apps/emacs22.png: Restore old icons.

2012-10-14  Kenichi Handa  <handa@gnu.org>

	* charsets/JISC6226.map: Re-generated.

2012-10-14  Eli Zaretskii  <eliz@gnu.org>

	* compilation.txt (msft): Add error messages in new Studio 2010
	format.

2012-10-11  Kenichi Handa  <handa@gnu.org>

	* charsets/CNS-2.map, charsets/CNS-3.map, charsets/CNS-4.map:
	* charsets/CNS-5.map, charsets/CNS-6.map, charsets/CNS-7.map:
	* charsets/CP932-2BYTE.map, charsets/GB180302.map:
	* charsets/GB180304.map, charsets/JISC6226.map:
	* charsets/JISX2131.map, charsets/MIK.map, charsets/PTCP154.map:
	* charsets/stdenc.map, charsets/symbol.map: Re-generate.

2012-10-07  Jan Djärv  <jan.h.d@swipnet.se>

	* NEWS (NextStep/OSX port changes): OSX 10.4 or newer is required.

2012-10-05  Douglas Lewan  <d_lewan2000@yahoo.com>  (tiny change)

	* tutorials/TUTORIAL.pt_BR: Fix typo.  (Bug#12557)

2012-10-01  Eric Ludlam  <zappo@gnu.org>

	* srecode/c.srt, srecode/ede-autoconf.srt: New files.

	* srecode/cpp.srt: Move parts to c.srt.

	* srecode/ede-make.srt: Extra templates for Arduino Makefiles.

2012-10-01  Ralf Mattes  <rm@mh-freiburg.de>  (tiny change)

	* srecode/el.srt (variable-option): Add missing quote.

2012-10-01  Chong Yidong  <cyd@gnu.org>

	* images/icons/hicolor/32x32/apps/emacs22.png:
	* images/icons/hicolor/16x16/apps/emacs22.png:
	* images/icons/hicolor/48x48/apps/emacs22.png:
	* images/icons/hicolor/24x24/apps/emacs22.png: Remove old icons
	(Bug#12536).

2012-10-01  Paul Eggert  <eggert@cs.ucla.edu>

	Revert the FOLLOW-SYMLINKS change for file-attributes.
	* NEWS: Undo last change.

2012-09-30  Bastien Guerry  <bzg@gnu.org>

	* refcards/orgcard.tex: Update version number.

2012-09-30  Jambunathan K  <kjambunathan@gmail.com>

	* org/OrgOdtContentTemplate.xml:
	* org/OrgOdtStyles.xml: Add Listing-related entries.

2012-09-30  Paul Eggert  <eggert@cs.ucla.edu>

	file-attributes has a new optional arg FOLLOW-SYMLINKS.
	* NEWS: Document the change.

2012-09-30  Jan Djärv  <jan.h.d@swipnet.se>

	* NEWS: The NS port supports fullscreen.
	Mention that the file dialog is used on NS.

2012-09-17  Glenn Morris  <rgm@gnu.org>

	* refcards/emacsver.tex: New file.
	* refcards/calccard.tex, refcards/cs-dired-ref.tex:
	* refcards/cs-refcard.tex, refcards/cs-survival.tex:
	* refcards/de-refcard.tex, refcards/dired-ref.tex:
	* refcards/emacsver.tex, refcards/fr-dired-ref.tex:
	* refcards/fr-refcard.tex, refcards/fr-survival.tex:
	* refcards/orgcard.tex, refcards/pl-refcard.tex:
	* refcards/pt-br-refcard.tex, refcards/refcard.tex:
	* refcards/sk-dired-ref.tex, refcards/sk-refcard.tex:
	* refcards/sk-survival.tex, refcards/survival.tex:
	* refcards/vipcard.tex, refcards/viperCard.tex: Include emacsver.tex.
	* refcards/calccard.tex (\emacsversionnumber):
	Rename to \versionemacs, same as all the other refcards.
	* refcards/Makefile (ENVADD): New variable.
	(sk-dired-ref.pdf, sk-survival.pdf, pl-refcard.pdf)
	(%.pdf, %.dvi, sk-dired-ref.dvi, sk-survival.dvi, pl-refcard.dvi):
	Depend on emacsver.tex.  Add "." to TEXINPUTS for TeX commands.

2012-09-16  Paul Eggert  <eggert@cs.ucla.edu>

	Remove configure's --without-sync-input option (Bug#12450).
	* TODO (Make SYNC_INPUT the default): Remove, as the code now
	behaves as if SYNC_INPUT is always true.

2012-09-13  Paul Eggert  <eggert@cs.ucla.edu>

	Use a more backwards-compatible timer format (Bug#12430).
	* NEWS: Document it, plus fix a typo.

2012-09-13  Jan Djärv  <jan.h.d@swipnet.se>

	* NEWS (--with-x-toolkit): Mention that Gtk+ 3 is now default.

2012-09-13  Paul Eggert  <eggert@cs.ucla.edu>

	* NEWS: Document timer format change (Bug#12430).

2012-09-11  Paul Eggert  <eggert@cs.ucla.edu>

	Simplify, document, and port floating-point (Bug#12381).
	* NEWS: Document NaNs versus signaling-error change.

2012-09-04  Paul Eggert  <eggert@cs.ucla.edu>

	Give more-useful info on a fatal error (Bug#12328).
	* NEWS: Document the change.

2012-09-01  Paul Eggert  <eggert@cs.ucla.edu>

	Better seeds for (random).
	* NEWS: Document new behavior of (random), (random "string").

2012-08-28  Andreas Schwab  <schwab@linux-m68k.org>

	* charsets/MULE-ethiopic.map: Fix typo in comment.
	* charsets/MULE-ipa.map: Likewise.
	* charsets/MULE-is13194.map: Likewise.
	* charsets/MULE-lviscii.map: Likewise.
	* charsets/MULE-sisheng.map: Likewise.
	* charsets/MULE-tibetan.map: Likewise.
	* charsets/MULE-uviscii.map: Likewise.

2012-08-09  Chong Yidong  <cyd@gnu.org>

	* images/splash.svg, images/splash.png: Tweak SVG paths to improve
	legibility.

2012-08-08  Dmitry Antipov  <dmantipov@yandex.ru>

	* NEWS: Mention --without-all and --enable-link-time-optimization.

2012-07-31  Jan Djärv  <jan.h.d@swipnet.se>

	* TODO (NS port): Add text about event loop.

2012-07-29  Paul Eggert  <eggert@cs.ucla.edu>

	deactive->inactive, inactivate->deactivate spelling fixes (Bug#10150)
	* NEWS: Document these changes.

2012-07-28  Juanma Barranquero  <lekktu@gmail.com>

	* NEWS: Fix typo.

2012-07-26  Paul Eggert  <eggert@cs.ucla.edu>

	Simplify export of symbols to GDB.
	* emacs-buffer.gdb ($tagmask, $valmask): Remove.
	(ygetptr): Adjust to recent changes in lisp.h and emacs.c,
	by using VALMASK instead of $valmask, CHECK_LISP_OBJECT_TYPE
	instead of gdb_use_union, and DATA_SEG_BITS instead of
	gdb_data_seg_bits.  Also, use $ptr.i rather than $ptr.u.val.

2012-07-20  Eli Zaretskii  <eliz@gnu.org>

	* tutorials/TUTORIAL.he: Make the first sentence display correctly
	in a left-to-right paragraph, such as what is shown on the fancy
	splash screen.

2012-07-15  Leo Liu  <sdl.web@gmail.com>

	* NEWS: Mention exclamation-mark and flymake.

2012-07-08  Juanma Barranquero  <lekktu@gmail.com>

	* tutorials/TUTORIAL.es: Sync with changes in 2012-07-07T10:34:37Z!cyd@gnu.org.

2012-07-07  Michael Witten  <mfwitten@gmail.com>  (tiny change)

	* tutorials/TUTORIAL: Copyedits (Bug#11689).

2012-06-28  Glenn Morris  <rgm@gnu.org>

	* emacs.py, emacs2.py, emacs3.py: Remove files, no longer used.

2012-06-24  Lawrence Mitchell  <wence@gmx.li>

	* NEWS: Move and improve the defun/defalias changes (bug#11686).

2012-06-22  Paul Eggert  <eggert@cs.ucla.edu>

	Support higher-resolution time stamps (Bug#9000).
	* NEWS: Mention addition of picoseconds to time stamp format.

2012-06-13  Deniz Dogan  <deniz@dogan.se>

	* tutorials/TUTORIAL.sv: Fix grammar and a couple of typos.

2012-06-04  Paul Eggert  <eggert@cs.ucla.edu>

	* PROBLEMS (68000 C compiler problems): Remove obsolete section.
	Not only are the compilers long-dead, the obsolete advice
	typically doesn't apply to current Emacs sources.

2012-06-03  Chong Yidong  <cyd@gnu.org>

	* themes/wheatgrass-theme.el:
	* themes/deeper-blue-theme.el:
	* themes/tango-dark-theme.el:
	* themes/tsdh-dark-theme.el: Add compilation-mode-line-fail,
	compilation-mode-line-run, and compilation-mode-line-exit faces.

	* themes/manoj-dark-theme.el: Remove :family attributes.

2012-06-01  Paul Eggert  <eggert@cs.ucla.edu>

	Remove --disable-maintainer-mode option from 'configure'.  (Bug#11555)
	* NEWS: Mention this.

2012-06-01  Andrew Beals  <andrew.beals@gmail.com>  (tiny change)

	* spook.lines: Additions.  (Bug#11598)

2012-05-31  Paul Eggert  <eggert@cs.ucla.edu>

	* PROBLEMS: Remove obsolete '#define static' cruft.

2012-05-07  Glenn Morris  <rgm@gnu.org>

	* forms/forms-d2.el, forms/forms-pass.el: Move here from ../lisp.
	* forms/forms-d2.dat: Move to forms/ subdirectory.
	* forms/README: New.

2012-05-03  Paul Eggert  <eggert@cs.ucla.edu>

	* NEWS: Do not limit current-time-string to years 1000..9999.

2012-04-27  Jambunathan K  <kjambunathan@gmail.com>

	* org/OrgOdtStyles.xml (OrgDescriptionList): Modify style.
	With this change, in a description list, if the description paragraph
	spawns multiple lines then it will correctly indented.

2012-04-20  Glenn Morris  <rgm@gnu.org>

	* CONTRIBUTE: Expand a bit on copyright assignments.

	* MORE.STUFF: General update.  Mention list-packages.
	Remove many old/outdated URLs.

2012-04-18  Paul Eggert  <eggert@cs.ucla.edu>

	* NEWS: Mention --enable-gcc-warnings.

2012-04-10  Lars Magne Ingebrigtsen  <larsi@gnus.org>

	* publicsuffix.txt: New file (bug#1401).

2012-04-02  Alan Mackenzie  <acm@muc.de>

	* NEWS: Add CC Mode entries.

2012-04-01  Jambunathan K  <kjambunathan@gmail.com>

	* org/OrgOdtContentTemplate.xml (OrgIndentedSection-Level-*):
	New section styles.  These sections are indented to the same
	level as the corresponding list entries.  These sections hold
	tables that occur within a list.  (OrgTable):
	Increased relative width from 90% to 96% for aesthetic reasons.

2012-03-16  Glenn Morris  <rgm@gnu.org>

	* HELLO: Say that this is not a comprehensive list.
	Remove "duplicate" entry.  (Bug#11024)

2012-02-20  Paul Eggert  <eggert@cs.ucla.edu>

	* emacs-buffer.gdb ($valmask): Don't assume EMACS_INT fits in 'long'.

2012-02-10  Leo Liu  <sdl.web@gmail.com>

	* NEWS: Change condition-case-no-debug to
	condition-case-unless-debug and split the entry in two.

2012-02-08  Alex Ott  <alexott@gmail.com>

	* tutorials/TUTORIAL.ru: Updated; synchronize with TUTORIAL.
	Coding system changed to UTF-8.

2012-02-06  Juanma Barranquero  <lekktu@gmail.com>

	* tutorials/TUTORIAL.es: Updated; synchronize with TUTORIAL.

2012-02-03  Pieter Schoenmakers  <tiggr@tiggr.net>

	* tutorials/TUTORIAL.nl: Updated; synchronize with TUTORIAL.

2012-01-30  Chong Yidong  <cyd@gnu.org>

	* tutorials/TUTORIAL: Delete a repeat sentence.

2012-01-25  Mats Lidell  <mats.lidell@cag.se>

	* tutorials/TUTORIAL.sv: Updated; synchronize with TUTORIAL.

2012-01-21  Ognyan Kulev  <ogi@tower.3.bg>

	* tutorials/TUTORIAL.bg: Updated; synchronize with TUTORIAL.

2012-01-19  Werner Lemberg  <wl@gnu.org>

	* tutorials/TUTORIAL.de: Updated; synchronize with TUTORIAL.
	Minor typographical improvements.

2012-01-17  Primoz PETERLIN  <primoz.peterlin@mf.uni-lj.si>

	* tutorials/TUTORIAL.sl: Update.

2012-01-14  Eli Zaretskii  <eliz@gnu.org>

	* tutorials/TUTORIAL.he: Update to follow changes to TUTORIAL in
	2012-01-10T08:27:22Z!cyd@gnu.org.

2012-01-10  Chong Yidong  <cyd@gnu.org>

	* tutorials/TUTORIAL: Don't give instructions for old-style X
	scrollbars.  Use DEL terminology instead of DelBack.
	Improve description of graphical continuation lines and mode-line.
	Promote use of C-/ and C-SPC.  Remove discussion of flow control.

2012-01-05  Glenn Morris  <rgm@gnu.org>

	* refcards/calccard.tex, refcards/cs-dired-ref.tex:
	* refcards/cs-refcard.tex, refcards/cs-survival.tex:
	* refcards/de-refcard.tex, refcards/dired-ref.tex:
	* refcards/fr-dired-ref.tex, refcards/fr-refcard.tex:
	* refcards/fr-survival.tex, refcards/pl-refcard.tex:
	* refcards/pt-br-refcard.tex, refcards/refcard.tex:
	* refcards/ru-refcard.tex, refcards/sk-dired-ref.tex:
	* refcards/sk-refcard.tex, refcards/sk-survival.tex:
	* refcards/survival.tex: Bump version number to 24.

	* refcards/calccard.tex, refcards/cs-dired-ref.tex:
	* refcards/cs-refcard.tex, refcards/cs-survival.tex:
	* refcards/de-refcard.tex, refcards/dired-ref.tex:
	* refcards/fr-dired-ref.tex, refcards/fr-refcard.tex:
	* refcards/fr-survival.tex, refcards/orgcard.tex:
	* refcards/pl-refcard.tex, refcards/pt-br-refcard.tex:
	* refcards/refcard.tex, refcards/ru-refcard.tex:
	* refcards/sk-dired-ref.tex, refcards/sk-refcard.tex:
	* refcards/sk-survival.tex, refcards/survival.tex:
	* refcards/vipcard.tex, refcards/viperCard.tex:
	Update short copyright year to 2012.

2012-01-04  Chong Yidong  <cyd@stupidchicken.com>

	* org/README: Rename from COPYRIGHT-AND-LICENSE.

2012-01-03  Jambunathan K  <kjambunathan@gmail.com>

	* org/OrgOdtContentTemplate.xml, org/OrgOdtStyles.xml: New files.

2012-01-03  Bastien Guerry  <bzg@altern.org>

	* org/COPYRIGHT-AND-LICENSE: New file.

	* org/: New directory.

2012-01-03  Julian Gehring  <julian.gehring@googlemail.com>

	* refcards/orgcard.tex: Correct one markup in the "Timestamps" section.

2011-12-10  Lars Magne Ingebrigtsen  <larsi@gnus.org>

	* NEWS: Mention auth-source twice in connection with smtpmail to
	clarify that smtpmail uses auth-source.

2011-11-20  Bill Wohler  <wohler@newt.com>

	Release MH-E version 8.3.1.

	* NEWS, MH-E-NEWS: Update for MH-E release 8.3.1.

2011-11-14  Juanma Barranquero  <lekktu@gmail.com>

	* MAILINGLISTS: Fix typo.

2011-10-29  Eli Zaretskii  <eliz@gnu.org>

	* themes/wombat-theme.el: Add a coding cookie.  (Bug#9905)

2011-10-29  Stefan Monnier  <monnier@iro.umontreal.ca>

	* NEWS: Document the disappearance of binding caches (bug#9899).

2011-10-01  Juanma Barranquero  <lekktu@gmail.com>

	* NEWS: Fix typo.  Remove duplicate info.

2011-09-23  Martin Rudalics  <rudalics@gmx.at>

	* NEWS: Document some window code changes.

2011-09-20  Bill Wohler  <wohler@newt.com>

	Release MH-E version 8.3.

	* NEWS, MH-E-NEWS: Update for MH-E release 8.3.

2011-09-13  William Stevenson  <yhvh2000@gmail.com>

	* themes/adwaita-theme.el: New file.

2011-09-13  Scott Frazer  <frazer.scott@gmail.com>

	* themes/whiteboard-theme.el:
	* themes/deeper-blue-theme.el: New files.

2011-09-05  Juri Linkov  <juri@jurta.org>

	* grep.txt: Add `eval' to the Local Variables section that
	emulates `grep-filter'.

2011-08-30  Paul Eggert  <eggert@cs.ucla.edu>

	* MACHINES: Remove obsolete info and update a bit (Bug#9404).

	* PROBLEMS: Remove obsolete comment re Yellow Dog (Bug#9403).

2011-08-24  Steve Chapel  <schapel@laptop.stevechapel.com>  (tiny change)

	* refcards/refcard.tex: Add a few more commands.  (Bug#9343)

2011-08-22  Juri Linkov  <juri@jurta.org>

	* compilation.txt: Add more samples of output and non-output
	switches (bug#9319).

2011-08-19  Chong Yidong  <cyd@stupidchicken.com>

	* themes/dichromacy-theme.el:
	* themes/wheatgrass-theme.el:
	* themes/tango-theme.el:
	* themes/tango-dark-theme.el: Add error, warning, and success
	faces.

2011-08-15  Carsten Dominik  <carsten.dominik@gmail.com>

	* refcards/orgcard.tex: Document `org-copy-visible'.

2011-08-15  Eric Schulte  <schulte.eric@gmail.com>

	* refcards/orgcard.tex: Documentation of new Babel function.

2011-08-15  Eric Schulte  <schulte.eric@gmail.com>

	* refcards/orgcard.tex: Adding line for org-babel-check-src-block.

2011-08-15  Carsten Dominik  <carsten.dominik@gmail.com>

	* refcards/orgcard.tex: Document key for clock consistency check.

2011-07-30  Chong Yidong  <cyd@stupidchicken.com>

	* grammars: New directory.

2011-07-28  Andreas Schwab  <schwab@linux-m68k.org>

	* NEWS: Document ## and #:.

2011-07-18  Andreas Schwab  <schwab@linux-m68k.org>

	* charsets/GB180302.map: Update to 2005 edition.
	* charsets/GB180304.map: Likewise.

2011-07-17  Bill Wohler  <wohler@newt.com>

	Release MH-E version 8.2.93.

	* NEWS, MH-E-NEWS: Update for MH-E release 8.2.93.

2011-07-16  Bill Wohler  <wohler@newt.com>

	Release MH-E version 8.2.92.

	* NEWS, MH-E-NEWS: Update for MH-E release 8.2.92.

2011-07-12  Bill Wohler  <wohler@newt.com>

	Release MH-E version 8.2.91.

	* NEWS, MH-E-NEWS: Update for MH-E release 8.2.91.

	* MH-E-NEWS: Mention that SourceForge MH-E users will have to
	update their load-paths.

2011-07-10  Bill Wohler  <wohler@newt.com>

	Release MH-E version 8.2.90.

	* NEWS, MH-E-NEWS: Update for MH-E release 8.2.90.

2011-07-07  Tassilo Horn  <tassilo@member.fsf.org>

	* themes/tsdh-light-theme.el:
	* themes/tsdh-dark-theme.el: Make `gnus-button' face inherit from
	`button', `gnus-header-name' boxed, and define `rcirc-my-nick'
	face.

2011-07-07  Lars Magne Ingebrigtsen  <larsi@gnus.org>

	* NEWS: Clarify `smtpmail-auth-credentials' non-existence.
	Mention the `send-mail-function' default change.

2011-07-07  Chong Yidong  <cyd@stupidchicken.com>

	* themes/dichromacy-theme.el:
	* themes/tango-theme.el:
	* themes/tango-dark-theme.el:
	* themes/wheatgrass-theme.el: Don't define button face separately;
	it inherits from link now.

2011-07-06  Lars Magne Ingebrigtsen  <larsi@gnus.org>

	* NEWS: Clarify that `smtpmail-starttls-credentials' doesn't exist.

2011-07-05  Juanma Barranquero  <lekktu@gmail.com>

	* NEWS: Document new emacs-lock.el and renaming of old one.

2011-07-05  Manoj Srivastava  <srivasta@ieee.org>

	* themes/manoj-dark-theme.el (manoj-dark): New file.

2011-03-29  Kevin Ryde  <user42@zip.com.au>

	* compilation.txt (perl-Test2): New samples.

2011-07-03  Lars Magne Ingebrigtsen  <larsi@gnus.org>

	* tutorials/TUTORIAL.zh: Remove spurious ")" character on the
	first line.

2011-07-01  Alan Mackenzie  <acm@muc.de>

	* NEWS: CC Mode: New "guessing" of style.

2011-06-21  Leo Liu  <sdl.web@gmail.com>

	* NEWS: Mention the new primitive secure-hash.

2011-06-14  Chong Yidong  <cyd@stupidchicken.com>

	* themes/dichromacy-theme.el: New theme.

2011-06-07  Paul Eggert  <eggert@cs.ucla.edu>

	* NEWS: Mention new configure option --with-wide-int.

2011-05-24  Leo Liu  <sdl.web@gmail.com>

	* NEWS: Mention the new primitive sha1 and the removal of sha1.el.

2011-05-14  Ulf Jasper  <ulf.jasper@web.de>

	* images/newsticker/README: Added.

2011-05-13  Ulf Jasper  <ulf.jasper@web.de>

	* images/newsticker: Added.
	* images/newsticker/browse-url.xpm: Added.
	* images/newsticker/get-all.xpm: Added.
	* images/newsticker/mark-immortal.xpm: Added.
	* images/newsticker/mark-read.xpm: Added.
	* images/newsticker/narrow.xpm: Added.
	* images/newsticker/next-feed.xpm: Added.
	* images/newsticker/next-item.xpm: Added.
	* images/newsticker/prev-feed.xpm: Added.
	* images/newsticker/prev-item.xpm: Added.
	* images/newsticker/update.xpm: Added.

2011-05-10  Jim Meyering  <meyering@redhat.com>

	* MH-E-NEWS, PROBLEMS: Fix typo "the the -> the".

2011-05-03  Leo Liu  <sdl.web@gmail.com>

	* NEWS: Mention the new command isearch-yank-pop.

2011-05-03  Teodor Zlatanov  <tzz@lifelogs.com>

	* NEWS: Mention new library gnutls.el and explain GnuTLS
	functionality.  Mention new configure.bat options --without-gnutls
	and --lib for W32.

2011-05-02  Lars Magne Ingebrigtsen  <larsi@gnus.org>

	* NEWS: Mention `url-retrieve-queue', (:file "file") and
	`server-eval-at'.

2011-04-28  Juanma Barranquero  <lekktu@gmail.com>

	* NEWS: Document `delayed-warnings-list' and `delayed-warnings-hook'.
	Document new "default HOME" warning.

2011-04-26  Daniel Colascione  <dan.colascione@gmail.com>

	* DEBUG: Document debug-on-event default behavior and utility for
	debugging.

2011-04-22  Noah Friedman  <friedman@splode.com>

	* emacs-buffer.gdb: Add trailing underscores to appropriate member
	names, per change tromey@redhat.com-20110214153919-bxkckrdmmg4qhyyj
	of src/lisp.h.

2011-04-08  Christoph Scholtes  <cschol2112@googlemail.com>

	* NEWS: Document new function `vc-ediff'.

2011-04-06  Juanma Barranquero  <lekktu@gmail.com>

	* NEWS: New variable `revert-buffer-in-progress-p'.

2011-03-22  Sebastian Hermida  <sebas00@gmail.com>

	* themes/misterioso-theme.el: New file.

2011-03-16  Juanma Barranquero  <lekktu@gmail.com>

	* NEWS: Document warning about _emacs.

2011-03-14  Michael Albinus  <michael.albinus@gmx.de>

	* NEWS: `shell' prompts for the shell path name, when the default
	directory is a remote file name and neither environment variable
	$ESHELL nor variable `explicit-shell-file-name' is set.

2011-03-08  Kristoffer Grönlund  <krig@koru.se>

	* themes/wombat-theme.el: New file.

2011-03-07  Chong Yidong  <cyd@stupidchicken.com>

	* Version 23.3 released.

2011-03-06  Juanma Barranquero  <lekktu@gmail.com>

	* srecode/el.srt: Fix typo.

2011-02-21  Chong Yidong  <cyd@stupidchicken.com>

	* themes/tango-dark-theme.el: Tweak background on low-color
	terminals.

2011-02-17  Ken Manheimer  <ken.manheimer@gmail.com>

	* images/icons/allout-widgets/dark-bg/locked-encrypted.png:
	* images/icons/allout-widgets/dark-bg/locked-encrypted.xpm:
	* images/icons/allout-widgets/dark-bg/unlocked-encrypted.png:
	* images/icons/allout-widgets/dark-bg/unlocked-encrypted.xpm:
	* images/icons/allout-widgets/light-bg/locked-encrypted.png:
	* images/icons/allout-widgets/light-bg/locked-encrypted.xpm:
	* images/icons/allout-widgets/light-bg/unlocked-encrypted.png:
	* images/icons/allout-widgets/light-bg/unlocked-encrypted.xpm:
	Reorganize icon directories and files to reconcile against windows
	short-filename clashes.

2011-02-16  Ken Manheimer  <ken.manheimer@gmail.com>

	* images/icons/allout-widgets-dark-bg,
	* images/icons/allout-widgets-light-bg: Icons for new
	allout-widgets.el.

	* images/icons/README: Include coypright and GPL 3 license for
	new icons.

2011-02-16  Michael Albinus  <michael.albinus@gmx.de>

	* NEWS: Add soap-client.el and soap-inspect.el.

2011-02-13  Michael Albinus  <michael.albinus@gmx.de>

	* NEWS: Tramp methods "imap" and "imaps" are discontinued.

2011-02-12  Drew Adams  <drew.adams@oracle.com>

	* themes/light-blue-theme.el: New file.

2011-02-01  Paul Eggert  <eggert@cs.ucla.edu>

	format-time-string now supports subsecond time stamp resolution
	* NEWS: Document this.

2011-01-28  Paul Eggert  <eggert@cs.ucla.edu>

	Redo spelling of Makefile variables to conform to POSIX.
	POSIX does not allow "-" in Makefile variable names.
	Reported by Bruno Haible in
	<http://lists.gnu.org/archive/html/emacs-devel/2011-01/msg00990.html>.
	* refcards/Makefile (DIRED_REFCARDS_PDF): Rename from
	DIRED-REFCARDS_PDF.
	(MISC_REFCARDS_PDF): Rename from MISC-REFCARDS_PDF.
	(SURVIVAL_CARDS_PDF): Rename from SURVIVAL-CARDS_PDF.
	(VIPER_CARDS_PDF): Rename from VIPER-CARDS_PDF.

2011-01-18  Glenn Morris  <rgm@gnu.org>

	* PROBLEMS: Add note about svn+ssh.  (Bug#7791)

2011-01-14  Glenn Morris  <rgm@gnu.org>

	* refcards/calccard.tex, refcards/cs-dired-ref.tex:
	* refcards/cs-refcard.tex, refcards/cs-survival.tex:
	* refcards/de-refcard.tex, refcards/dired-ref.tex:
	* refcards/fr-dired-ref.tex, refcards/fr-refcard.tex:
	* refcards/fr-survival.tex, refcards/orgcard.tex:
	* refcards/pl-refcard.tex, refcards/pt-br-refcard.tex:
	* refcards/refcard.tex, refcards/ru-refcard.tex:
	* refcards/sk-dired-ref.tex, refcards/sk-refcard.tex:
	* refcards/sk-survival.tex, refcards/survival.tex:
	* refcards/vipcard.tex, refcards/viperCard.tex:
	Update short copyright year to 2011.

2011-01-13  Christian Ohler  <ohler@gnu.org>

	* NEWS: Mention ERT.

2011-01-10  Jan Moringen  <jan.moringen@uni-bielefeld.de>

	* NEWS: Add new function dbus-register-service.

2011-01-09  Chong Yidong  <cyd@stupidchicken.com>

	* themes/tango-theme.el, themes/tango-dark-theme.el: Let-bind
	tango palette colors.  Only define faces for color displays.
	Customize the ansi-color-names-vector variable.  Add Ediff,
	Flyspell, and Semantic faces as suggested by Jan Moringen.

2011-01-08  Andreas Schwab  <schwab@linux-m68k.org>

	* compilation.txt: Add column to gcc-include sample.

2011-01-08  Glenn Morris  <rgm@gnu.org>

	* PROBLEMS: -batch implies -q.

2011-01-07  Tassilo Horn  <tassilo@member.fsf.org>

	* themes/tsdh-light-theme.el, themes/tsdh-dark-theme.el: Remove
	dev-prefix from file names, so that the files don't clash on 8x3
	filesystems.

2011-01-06  Tassilo Horn  <tassilo@member.fsf.org>

	* themes/dev-tsdh-light-theme.el (dev-tsdh-light): New theme.
	* themes/dev-tsdh-dark-theme.el (dev-tsdh-dark): New theme.

2011-01-04  Jan Moringen  <jan.moringen@uni-bielefeld.de>

	* NEWS: Extended behavior of dbus-register-{method,property}.

2011-01-02  Kenichi Handa  <handa@m17n.org>

	* NEWS.23: Describe the changes for rmail's MIME handling.

2010-12-18  Chong Yidong  <cyd@stupidchicken.com>

	* images/separator.xpm: Tweak colors.

2010-12-14  Michael Albinus  <michael.albinus@gmx.de>

	* NEWS: Mention new Tramp method "ksu".

2010-12-13  W. Martin Borgert  <debacle@debian.org>  (tiny change)

	* schema/schemas.xml: Add DocBook (Bug#7491).

2010-12-11  Carsten Dominik  <carsten.dominik@gmail.com>

	* refcards/orgcard.tex: Cleanup.

2010-11-27  Ulrich Mueller  <ulm@gentoo.org>

	* HELLO: Add ancient Greek (Bug#7418).

2010-11-13  Eli Zaretskii  <eliz@gnu.org>

	* NEWS: Document display of glyphless characters.

2010-11-11  Eric Schulte  <schulte.eric@gmail.com>

	* refcards/orgcard.tex: Add new Babel key sequences.

2010-10-26  Glenn Morris  <rgm@gnu.org>

	* images/README: Add (un)checked.xpm
	* images/checked.xpm, images/unchecked.xpm: Add copyright.

2010-10-24  Chong Yidong  <cyd@stupidchicken.com>

	* images/checked.xpm:
	* images/unchecked.xpm: New images.

2010-10-24  Richard Stallman  <rms@gnu.org>

	* DISTRIB: Update donation section.

2010-10-24  Glenn Morris  <rgm@gnu.org>

	* DISTRIB: Small updates.

2010-10-19  Julien Danjou  <julien@danjou.info>

	* tutorials/TUTORIAL: Don't mention mode-line end dashes.

2010-10-16  Chong Yidong  <cyd@stupidchicken.com>

	* themes: New directory for custom theme files, moved from lisp/.

2010-10-14  Juanma Barranquero  <lekktu@gmail.com>

	* tutorials/TUTORIAL.es: Fix typos.

2010-10-13  Juanma Barranquero  <lekktu@gmail.com>

	* NEWS: Mention `dynamic-library-alist'.

2010-10-13  Glenn Morris  <rgm@gnu.org>

	* NEXTSTEP: New file, extracted from ../nextstep/{AUTHORS,README}.

2010-10-12  Glenn Morris  <rgm@gnu.org>

	* TODO: Merge ../nextstep/FOR-RELEASE into this file.

	* BABYL: Remove file.

2010-09-21  Eric Ludlam  <zappo@gnu.org>

	* srecode/java.srt: Make NAME be a prompt.

2010-09-13  Michael Albinus  <michael.albinus@gmx.de>

	* NEWS: Some Tramp methods are discontinued.

2010-09-11  Glenn Morris  <rgm@gnu.org>

	* emacs.bash, emacs.csh, ms-kermit: Remove obsolete files (use
	emacsclient -a instead of the first two).

2010-09-10  Lars Magne Ingebrigtsen  <larsi@gnus.org>

	* NEWS: Mention the new libxml2 functions.

2010-08-25  Kenichi Handa  <handa@m17n.org>

	* HELLO: Change designation sequences for Arabic text.

2010-08-23  Michael Albinus  <michael.albinus@gmx.de>

	* NEWS: dbus.el supports alternative buses.

2010-08-22  Alex Harsanyi  <harsanyi@mac.com>  (tiny change)

	* emacs3.py: Import imp module and use it (Bug#5756).

2010-08-14  Eli Zaretskii  <eliz@gnu.org>

	* tutorials/TUTORIAL.he: Use MAQAF instead of hyphen where appropriate.
	Fix a few typos.

2010-08-08  Ken Brown  <kbrown@cornell.edu>

	* PROBLEMS: Mention problem with Cygwin 1.5.19.

2010-08-07  Eli Zaretskii  <eliz@gnu.org>

	* NEWS: Mention the Hebrew translation.

	* tutorials/TUTORIAL.he: Don't use acronyms.

2010-08-05  Eli Zaretskii  <eliz@gnu.org>

	* AUTHORS: Rename unexec.o => unexcoff.o.
	* PROBLEMS: Rename unexec.o => unexcoff.o.

2010-07-31  Eli Zaretskii  <eliz@gnu.org>

	* tutorials/TUTORIAL.he: New file.

	* tutorials/TUTORIAL.translators: Add TUTORIAL.he.

2010-07-24  Christoph Scholtes  <cschol2112@gmail.com>

	* NEWS: Document new --distfiles configure.bat option and
	`dist' make target on Windows.

2010-07-20  Juanma Barranquero  <lekktu@gmail.com>

	* PROBLEMS: Add note about use of backslashes in Windows paths.

2010-07-19  Juanma Barranquero  <lekktu@gmail.com>

	* NEWS: Mention --enable-checking is now supported on Windows.

2010-07-19  Carsten Dominik  <carsten.dominik@gmail.com>

	* refcards/orgcard.tex: Remove the key for the TODO sparse tree
	and add the new key.  Document new keys for image and entity
	display.  Document the Org Babel keys.

2010-06-19  Ken Brown  <kbrown@cornell.edu>

	* PROBLEMS: Update Cygwin GCC information.  (Bug#6458)

2010-06-12  Glenn Morris  <rgm@gnu.org>

	* tutorials/TUTORIAL.bg, tutorials/TUTORIAL.es: Fix typos.

2010-06-09  Michael Albinus  <michael.albinus@gmx.de>

	* NEWS: Add notifications.el.

2010-05-28  Glenn Morris  <rgm@gnu.org>

	* MACHINES: Remove some old information no longer of relevance.
	Switch to outline-mode.

2010-05-27  Glenn Morris  <rgm@gnu.org>

	* PROBLEMS: Remove old information no longer of relevance.

2010-05-24  Stefan Monnier  <monnier@iro.umontreal.ca>

	* NEWS: Add sections for Emacs-23.3.

2010-05-08  Chong Yidong  <cyd@stupidchicken.com>

	* PROBLEMS: Document gcc-4.5 bug (Bug#6031).

2010-05-08  Kenichi Handa  <handa@m17n.org>

	* HELLO: Adjust Burmese for Unicode 5.2 encoding.

2010-05-07  Chong Yidong  <cyd@stupidchicken.com>

	* Version 23.2 released.

2010-05-07  Eli Zaretskii  <eliz@gnu.org>

	* HELLO: Reorder Arabic greetings into logical order (they were
	mistakenly changed to visual order by the 2010-03-28 change).

2010-04-18  Francesc Rocher  <rocher@member.fsf.org>

	* MORE.STUFF: Add a new entry for QWE.

2010-04-18  Stefan Monnier  <monnier@iro.umontreal.ca>

	* HELLO (Mathematics): Prefer Unicode charset.

2010-03-30  Chong Yidong  <cyd@stupidchicken.com>

	* images/icons/hicolor/scalable/apps/emacs.svg: Put preamble after
	svg tag (Bug#5790).

2010-03-30  Eli Zaretskii  <eliz@gnu.org>

	* PROBLEMS: Mention problems on MS-Windows with incompatible
	regex.h headers.

2010-03-28  Eli Zaretskii  <eliz@gnu.org>

	* HELLO: Reorder Arabic and Hebrew into logical order, and
	insert RLM before the opening paren, to make the display more
	reasonable.  Add setting for bidi-display-reordering in the local
	variables section.
	* NEWS: Mention initial support for bidirectional editing.

2010-03-24  Francesc Rocher  <rocher@member.fsf.org>

	* MORE.STUFF: Remove CEDET entry, now distributed as part of Emacs.

2010-03-22  Teodor Zlatanov  <tzz@lifelogs.com>

	* gnus/gnus-setup.ast: Add finish links to the top nodes.

	* gnus/news-server.ast: Add some trivial validation.

2010-03-13  Michael Albinus  <michael.albinus@gmx.de>

	* NEWS: Add secrets.el.

2010-03-12  Chong Yidong  <cyd@stupidchicken.com>

	* images/custom/down.xpm, images/custom/right.xpm: Update images
	to increase contrast on bright backgrounds.

2010-03-10  Chong Yidong  <cyd@stupidchicken.com>

	* Branch for 23.2.

2010-03-06  Glenn Morris  <rgm@gnu.org>

	* srecode/default.srt (COPYRIGHT): Update template copyright to GPLv3+.

2010-03-05  Glenn Morris  <rgm@gnu.org>

	* refcards/orgcard.tex: Use pdflayout.sty.
	* refcards/Makefile (orgcard.pdf): Special rule no longer needed.

2010-03-02  Glenn Morris  <rgm@gnu.org>

	* refcards/Makefile: For cs- and sk-, use pdfcsplain if available.
	(pl-refcard.pdf): Let presence of pdfmex be another test for the
	required TeX files.  Pass explicit output-format to tex command.
	(orgcard.pdf): Use ps2pdf, since pdftex tends to produce a
	portrait layout rather than the desired landscape.

2010-03-01  Glenn Morris  <rgm@gnu.org>

	* refcards/pl-refcard.tex: Double forward-slashes in URL for Mex.

	* refcards/de-refcard.tex: Fix paren typo.

	* refcards/ru-refcard.tex: Rename \year command to \cyear, since
	the former seems to be already used in some TeX installations.

	* refcards/calccard.tex, refcards/cs-dired-ref.tex:
	* refcards/cs-refcard.tex, refcards/cs-survival.tex:
	* refcards/de-refcard.tex, refcards/dired-ref.tex:
	* refcards/fr-dired-ref.tex, refcards/fr-refcard.tex:
	* refcards/fr-survival.tex, refcards/orgcard.pdf:
	* refcards/orgcard.tex, refcards/pl-refcard.tex:
	* refcards/pt-br-refcard.tex, refcards/refcard.tex:
	* refcards/ru-refcard.tex, refcards/sk-dired-ref.tex:
	* refcards/sk-refcard.tex, refcards/sk-survival.tex:
	* refcards/survival.tex, refcards/vipcard.tex:
	* refcards/viperCard.tex: Update short copyright year to 2010.

2010-02-26  Glenn Morris  <rgm@gnu.org>

	* tutorials/TUTORIAL.es, tutorials/TUTORIAL.pt_BR:
	Fix some keybinding typos.

2010-02-14  Chong Yidong  <cyd@stupidchicken.com>

	* images/custom/down-pushed.xpm, images/custom/down.xpm:
	* images/custom/right-pushed.xpm:
	* images/custom/right-pushed.xpm: Increase height by four
	pixels, to improve text alignment.

2010-01-16  Mario Lang  <mlang@delysid.org>

	* srecode/doc-cpp.srt, srecode/doc-default.srt:
	* srecode/doc-java.srt: Remove duplicated words.

2010-01-14  Nick Roberts  <nickrob@snap.net.nz>

	* images/gud/recstart.xpm, images/gud/recstop.xpm:
	* images/gud/rcont.xpm, images/gud/rnext.xpm:
	* images/gud/rfinish.xpm, images/gud/rnexti.xpm:
	* images/gud/rstep.xpm, images/gud/rstepi.xpm:
	New icons for reverse debugging.

2010-01-14  Juanma Barranquero  <lekktu@gmail.com>

	* srecode/doc-cpp.srt (function-comment, variable-same-line-comment)
	(group-comment-start, group-comment-end):
	* srecode/doc-default.srt (section-comment, function-comment)
	(variable-same-line-comment, group-comment-start, group-comment-end):
	* srecode/doc-java.srt (function-comment, variable-same-line-comment)
	(group-comment-start, group-comment-end):
	Fix typos in template docstrings.

2010-01-14  Kenichi Handa  <handa@m17n.org>

	* NEWS: Describe the change of auto-composition-mode.

2010-01-12  Glenn Morris  <rgm@gnu.org>

	* CONTRIBUTE, NEWS: Use bug-gnu-emacs rather than emacs-pretest-bug
	for bug reports for development versions.

2010-01-01  Juanma Barranquero  <lekktu@gmail.com>

	* NEWS: Fix typos.

2009-12-15  Glenn Morris  <rgm@gnu.org>

	* CONTRIBUTE (Coding Standards): Update URL.
	(Getting the Source Code): Other VCSs are available.

	* ORDERS: Update some URLs.

	* edt-user.el: New file, split out from edt-user.doc.
	* edt-user.doc: Split into edt-user.el and ../doc/misc/edt.texi,
	and remove.

2009-12-09  Michael Albinus  <michael.albinus@gmx.de>

	* NEWS: Point to the external counterparts of su and sudo.

2009-12-01  Stefan Monnier  <monnier@iro.umontreal.ca>

	* images/mpc/add.xpm, images/mpc/ffwd.xpm, images/mpc/next.xpm:
	* images/mpc/pause.xpm, images/mpc/play.xpm, images/mpc/prev.xpm:
	* images/mpc/rewind.xpm, images/mpc/stop.xpm:
	New images.

2009-11-27  Michael Albinus  <michael.albinus@gmx.de>

	* NEWS: New functions eshell/su and eshell/sudo.

2009-11-26  Kevin Ryde  <user42@zip.com.au>

	* MORE.STUFF: emacswiki ElispArea url "wiki.pl" -> "wiki".
	Aubrey Jaffer's texinfo R5RS moved to
	http://groups.csail.mit.edu/mac/ftpdir/scm/r5rs.info.tar.gz
	(per http://people.csail.mit.edu/jaffer/Scheme.html).

2009-11-26  Jan Djärv  <jan.h.d@swipnet.se>

	* PROBLEMS: Mention Metacity hang on Emacs resize.

2009-11-20  Ken Brown  <kbrown@cornell.edu>  (tiny change)

	* PROBLEMS: Add workaround for Cygwin crash and remove fixed
	rebasing problem.

2009-11-17  Jan Djärv  <jan.h.d@swipnet.se>

	* NEWS: Mention dynamic font changes (font-use-system-font).

2009-11-15  Carsten Dominik  <dominik@u016822.science.uva.nl>

	* refcards/orgcard.tex: Push version number to 6.33a.

2009-11-13  Carsten Dominik  <carsten.dominik@gmail.com>

	* refcards/orgcard.tex: Document the new archiving keys.

2009-11-08  Chong Yidong  <cyd@stupidchicken.com>

	* compilation.txt: Add one more error message for msft (Bug#4100).

2009-10-09  Karl Fogel  <karl.fogel@red-bean.com>

	* NEWS: Document bookmark.el at 2008-06-25T16:51:33Z!monnier@iro.umontreal.ca format upgrade.  (Bug#3375)

2009-10-04  Michael Albinus  <michael.albinus@gmx.de>

	* NEWS: New function copy-directory.

2009-10-03  Chong Yidong  <cyd@stupidchicken.com>

	* srecode: New directory for SRecode template files.

2009-10-01  Michael Albinus  <michael.albinus@gmx.de>

	* NEWS: delete-directory has an optional parameter RECURSIVE.

2009-10-01  Carsten Dominik  <dominik@u016822.science.uva.nl>

	* refcards/orgcard.tex: New version number.

2009-09-28  Michael Albinus  <michael.albinus@gmx.de>

	* NEWS: Mention Tramp connection methods "imap" and "imaps".

2009-09-27  Teodor Zlatanov  <tzz@lifelogs.com>

	* NEWS: Mention new library imap-hash.el.

2009-09-22  Juanma Barranquero  <lekktu@gmail.com>

	* NEWS: Mention new variable `help-downcase-arguments'
	and new default for arguments in *Help* buffers.

2009-09-15  Juanma Barranquero  <lekktu@gmail.com>

	* NEWS: Mention new behavior of -Q and new variable
	`inhibit-x-resources'.

2009-09-13  Chong Yidong  <cyd@stupidchicken.com>

	* PROBLEMS: Document Athena/Lucid internationalization
	problem (Bug#4333).

2009-09-02  Carsten Dominik  <dominik@u016822.science.uva.nl>

	* refcards/orgcard.tex: Document new effort setting commands.
	Document the new keys for agenda time motion.
	Document the `E' key in the agenda.

2009-08-29  Stefan Monnier  <monnier@iro.umontreal.ca>

	* NEWS: Declare unibyte sessions obsolete.

2009-08-28  Michael Albinus  <michael.albinus@gmx.de>

	* NEWS: Mention Tramp connection method "rsyncc" and variable
	`process-file-side-effects'.

2009-08-13  Kenichi Handa  <handa@m17n.org>

	* NEWS: Mention the new coding systme `utf-8-hfs' and many
	functions for Unicode normalization.

2009-08-09  CHENG Gao  <chenggao@gmail.com>

	* MORE.STUFF: Update Etags and Ispell URLs.

2009-08-08  Dmitry Dzhus  <dima@sphinx.net.ru>

	* images/gud/all.xpm, images/gud/thread.xpm: New icons for
	gdb-mi.el.

2009-08-07  Dan Nicolaescu  <dann@ics.uci.edu>

	* e/eterm-color.ti (msgr, u6, u7): New capabilities.

2009-08-02  Michael Albinus  <michael.albinus@gmx.de>

	* NEWS: Autorevert Tail mode works now for remote files.

2009-07-26  Kevin Ryde  <user42@zip.com.au>

	* compilation.txt: Add Perl-Glib sample message.

2009-07-23  Ken Raeburn  <raeburn@raeburn.org>

	* NEWS: `load-in-progress' corruption fixed.

2009-07-21  Glenn Morris  <rgm@gnu.org>

	* refcards/cs-dired-ref.tex, refcards/dired-ref.tex:
	* refcards/fr-dired-ref.tex, refcards/sk-dired-ref.tex:
	* refcards/cs-refcard.tex, refcards/de-refcard.tex:
	* refcards/fr-refcard.tex, refcards/pl-refcard.tex:
	* refcards/pt-br-refcard.tex, refcards/refcard.tex:
	* refcards/ru-refcard.tex, refcards/sk-refcard.tex:
	* refcards/cs-survival.tex, refcards/fr-survival.tex:
	* refcards/sk-survival.tex, refcards/survival.tex:
	Remove version numbers that don't mean much.  Instead, just use Emacs
	version and date.  Use FSF URL rather than postal address.

	* refcards/vipcard.tex (versionnumber, version): Remove.
	(versionemacs, versionvip): New.
	(copyrightnotice): Use FSF URL rather than postal address.

	* refcards/viperCard.tex (versionnumber): Rename to versionviper.
	(versionemacs, versionxemacs): New.
	(version): Remove.
	(copyrightnotice): Use FSF URL rather than postal address.

2009-07-16  Glenn Morris  <rgm@gnu.org>

	* refcards/cs-dired-ref.tex, refcards/fr-dired-ref.tex:
	* refcards/sk-dired-ref.tex:
	Remove non-existent (?) bindings: w, C-u o, U, delete.
	Fix bindings: delete marked files = D, not X; flag garbage = % &, not &.

	* refcards/gnus-refcard.tex: Condense a few sentences in order to
	make them fit on one line, and add some page breaks, to improve the
	layout in the pdfs.

2009-07-15  Glenn Morris  <rgm@gnu.org>

	* refcards/dired-ref.tex: Change from A4 to letter paper.
	Remove non-existent (?) bindings: w, C-u o, U, delete.
	Fix bindings: delete marked files = D, not X; flag garbage = % &, not &.
	New: async shell command = &.

	* refcards/gnus-refcard.tex (Copyright): Add 2009.
	(Notes): Add missing line-break.
	(Threading): Reword to fit on one line.

	* refcards/calccard.tex (emacsversionnumber): Just use major version.

	* refcards/Makefile (gnus-booklet.pdf): Use jobname rather than
	clobbering gnus-refcard.pdf.
	(clean): Remove .aux files.
	(gnus-logo.pdf): Remove rule, since this file is distributed.

2009-07-10  Kenichi Handa  <handa@m17n.org>

	* tutorials/TUTORIAL.ja: Reflect the latest change of TUTORIAL.

2009-07-10  Kevin Ryde  <user42@zip.com.au>

	* compilation.txt: Fix names of some elements.

2009-07-08  Glenn Morris  <rgm@gnu.org>

	* tutorials/TUTORIAL: Standardize the way M-x commands are written:
	dashes inside command names, not spaces; spaces before <Return>.
	(Summary): Describe the new behavior of C-l.
	(Basic Cursor Control): Don't say that files "ought" to end in newlines.
	Try to distinguish scroll bar from fringes.
	You can also scroll with a wheel mouse.
	(If Emacs Stops Responding): Rename from "When Emacs is hung".
	(Inserting And Deleting): Continuation marks appear in the fringe.
	Clarify that deletion can be undone.  Mention cut and paste, and
	the Glossary.
	(Files, Mode Line): Update mode-line format.
	(Extending The Command Set): Downplay C-z, since using Emacs on a
	text-only terminal is less common these days.
	(Searching): Incremental searching is no longer atypical.
	Downplay flow control issues, remove reference to deleted FAQ node.
	(Multiple Windows): Mention frames.
	(Multiple Frames): New section.
	(Getting More Help): Downplay C-h having a different binding.
	Don't say help is "on-line", since the meaning has changed.
	(More Features): Replace "on-line".  Use C-h rather than F10 h.
	Say a little more about completion.
	(Conclusion): Don't mention C-z again here.

2009-07-01  Jan Djärv  <jan.h.d@swipnet.se>

	* NEWS: Mention maximized.

2009-06-30  Michael Albinus  <michael.albinus@gmx.de>

	* NEWS: Add "synce" connection method of Tramp.

2009-06-24  Michael Albinus  <michael.albinus@gmx.de>

	* NEWS: Add new connection methods of Tramp.

2009-06-24  Kenichi Handa  <handa@m17n.org>

	* charsets/stdenc.map: Re-generated.

	* charsets/symbol.map: Re-generated.

2009-06-21  Chong Yidong  <cyd@stupidchicken.com>

	* Branch for 23.1.

2009-06-15  Alan Mackenzie  <acm@muc.de>

	* NEWS: Document changes to end-of-defun-function, clarifying
	entry for beginning-of-defun-function.

2009-06-13  Bill Wohler  <wohler@newt.com>

	Release MH-E version 8.2.

	* NEWS, MH-E-NEWS: Update for MH-E release 8.2.

2009-06-12  Kenichi Handa  <handa@m17n.org>

	* HELLO: Use "/" instead of "," to separate independent words.

	* charsets/*.map: All re-generated.

2009-06-08  Kenichi Handa  <handa@m17n.org>

	* HELLO: Downcase "suomi".

2009-05-25  Werner Lemberg  <wl@gnu.org>

	* tutorials/TUTORIAL.de: Updated; synchronize with TUTORIAL.
	Use reformed Orthography.
	Minor improvements.

2009-05-19  Chong Yidong  <cyd@stupidchicken.com>

	* refcards/survival.tex: Add M-g M-g binding.

	* refcards/survival.tex:
	* refcards/sk-survival.tex:
	* refcards/sk-refcard.tex:
	* refcards/sk-dired-ref.tex:
	* refcards/ru-refcard.tex:
	* refcards/pt-br-refcard.tex:
	* refcards/pl-refcard.tex:
	* refcards/fr-survival.tex:
	* refcards/fr-dired-ref.tex:
	* refcards/dired-ref.tex:
	* refcards/cs-survival.tex:
	* refcards/cs-refcard.tex:
	* refcards/cs-dired-ref.tex: Bump refcard version numbers to 23.

2009-05-15  Chong Yidong  <cyd@stupidchicken.com>

	* refcards/refcard.tex: Update Emacs version to 23.

2009-05-15  Sven Joachim  <svenjoac@gmx.de>

	* refcards/de-refcard.tex: Merge changes from refcard.tex.
	Change `Paragraph' to `Absatz'.

2009-04-09  Glenn Morris  <rgm@gnu.org>

	* MORE.STUFF: Update some urls.  Remove dead links: eshell, expand,
	ffap, hideshow.  Remove original whitespace, now in obsolete/.
	Remember and nXML are part of the distribution now.

2009-03-13  Kenichi Handa  <handa@m17n.org>

	* NEWS: Add description for the argument change of
	`set-fontset-font' and `print-fontset'.

2009-02-25  Glenn Morris  <rgm@gnu.org>

	* MORE.STUFF: Mention Zile.

2009-02-23  Miles Bader  <miles@gnu.org>

	* NEWS: Rename `system-process-attributes' to `process-attributes'.

2009-02-19  Nick Roberts  <nickrob@snap.net.nz>

	* compilation.txt: Add entry for maven.

2009-02-14  Jay Belanger  <jay.p.belanger@gmail.com>

	* refcards/calccard.tex: Update version number.
	Mention Maxima mode.

2009-02-04  Dan Nicolaescu  <dann@ics.uci.edu>

	* compilation.txt (gnu): Add an example for the "note" format.

2009-02-04  Jason Rumney  <jasonr@gnu.org>

	* PROBLEMS (CPP): Note problem with resource compiler of MSVC.

2009-02-02  Carsten Dominik  <dominik@science.uva.nl>

	* refcards/orgcard.tex: New version number.

2009-01-28  Juanma Barranquero  <lekktu@gmail.com>

	* PROBLEMS (Windows): Add entry about TCC/4NT and App Paths keys.

2009-01-28  Carsten Dominik  <dominik@science.uva.nl>

	* refcards/orgcard.tex: New version number.

2009-01-27  Carsten Dominik  <dominik@science.uva.nl>

	* refcards/orgcard.tex: New version number.

2009-01-27  Kenichi Handa  <handa@m17n.org>

	* NEWS: New function `coding-system-from-name'.

2009-01-25  Carsten Dominik  <dominik@science.uva.nl>

	* refcards/orgcard.tex: New year and version number.
	Document heading/item conversion commands.
	Document C-c RET in tables.

2009-01-03  Michael Albinus  <michael.albinus@gmx.de>

	* NEWS: Tramp supports IPv6 addresses.

2008-12-20  Carsten Dominik  <dominik@science.uva.nl>

	* refcards/orgcard.tex: Version number change.

2008-12-19  Eli Zaretskii  <eliz@gnu.org>

	* PROBLEMS (MS-DOS): Document the problems on Vista.

2008-12-17  Carsten Dominik  <dominik@science.uva.nl>

	* refcards/orgcard.tex: Version number change.

2008-12-16  Carsten Dominik  <dominik@science.uva.nl>

	* refcards/orgcard.tex: Version number change.

2008-12-11  Dan Nicolaescu  <dann@ics.uci.edu>

	* MACHINES: SH3 is still supported.

2008-12-07  Carsten Dominik  <dominik@science.uva.nl>

	* refcards/orgcard.tex: Version number update.

2008-11-27  Juanma Barranquero  <lekktu@gmail.com>

	* NEWS: Fix typo.  (Bug#1439)

2008-11-12  Carsten Dominik  <dominik@science.uva.nl>

	* refcards/orgcard.tex: Document the extra yanking key.

2008-11-08  Mark A. Hershberger  <mah@everybody.org>

	* compilation.txt (php): Add regexp for php error messages.

2008-10-24  Juanma Barranquero  <lekktu@gmail.com>

	* NEWS: New function `locate-user-emacs-file'.

2008-10-18  Ulrich Mueller  <ulm@gentoo.org>

	* MACHINES: Add section for SuperH.

2008-10-12  Carsten Dominik  <dominik@science.uva.nl>

	* refcards/orgcard.tex: Add description for attachments, plus
	minor changes.

2008-07-24  Carsten Dominik  <dominik@science.uva.nl>

	* refcards/orgcard.tex: Minor fixes.

2008-09-08  Daiki Ueno  <ueno@unixuser.org>

	* TODO: Remove the entry describing auto-encryption.

2008-08-26  Robert J. Chassell  <bob@rattlesnake.com>

	* PROBLEMS: Prevent pasting a region twice on an xterm or rxvt in X.

2008-08-23  Chong Yidong  <cyd@stupidchicken.com>

	* HELLO: Fix Javanese pun.

2008-08-18  Bill Wohler  <wohler@newt.com>

	Release MH-E version 8.1.

	* NEWS, MH-E-NEWS: Update for MH-E release 8.1.

2008-08-14  Vinicius Jose Latorre  <viniciusjl@ig.com.br>

	* NEWS: Improve information about whitespace package.

2008-08-01  Teodor Zlatanov  <tzz@lifelogs.com>

	* NEWS: Add entries about the new auth-source integration and
	about the cyrillic-translit modifications.

2008-08-01  Adrian Robert  <Adrian.B.Robert@gmail.com>

	* Emacs.clr: Remove.

2008-07-31  Dan Nicolaescu  <dann@ics.uci.edu>

	* termcap.src: Remove file.
	* README:
	* PROBLEMS:
	* MACHINES: Remove VMS info.

2008-07-27  Dan Nicolaescu  <dann@ics.uci.edu>

	* PROBLEMS:
	* MACHINES: Remove mentions of Mac Carbon.

2008-07-24  Vinicius Jose Latorre  <viniciusjl@ig.com.br>

	* NEWS: New function `diff-show-trailing-blanks' in diff-mode.el.

2008-07-24  Michael Albinus  <michael.albinus@gmx.de>

	* NEWS: Add xesam.el.

2008-07-24  Vinicius Jose Latorre  <viniciusjl@ig.com.br>

	* NEWS: Add information about whitespace package.

2008-07-19  Juri Linkov  <juri@jurta.org>

	* tutorials/TUTORIAL: Add information about C-g to the introduction.

2008-07-18  Francesc Rocher  <rocher@member.fsf.org>

	* images/splash8.xpm: Remove.

2008-07-17  Adrian Robert  <Adrian.B.Robert@gmail.com>

	* NEWS: Add entry about NS port.

2008-07-15  Adrian Robert  <Adrian.B.Robert@gmail.com>

	* Emacs.clr: New file, add support for X color names to NS display
	implementations.

2008-07-12  Juri Linkov  <juri@jurta.org>

	* HELLO: Use more correct IPA characters for English pronunciation.
	Add the combining acute accent after the accented vowel in the
	Russian example like it is used in dictionaries.

2008-07-11  Kenichi Handa  <handa@m17n.org>

	* HELLO: Change the Arabic words appearing in Non-ASCII examples to
	iso-8859-6 characters.

2008-07-02  Francesc Rocher  <rocher@member.fsf.org>

	* images/splash.png:
	* images/splash.svg:
	* images/gnus/gnus.png:
	* images/gnus/gnus.svg: New files.

2008-06-25  Kenichi Handa  <handa@m17n.org>

	* NEWS: Mention string-to-unibyte.

2008-06-21  Michael Albinus  <michael.albinus@gmx.de>

	* NEWS: Tramp uses auth-source.

2008-06-08  John Paul Wallington  <jpw@pobox.com>

	* NEWS: Document that `completion-ignore-case' is nil on MS-Windows.

2008-05-19  Tom Tromey  <tromey@redhat.com>

	* NEWS: Mention directory-local variables.

2008-05-11  Juri Linkov  <juri@jurta.org>

	* images/custom/README:
	* images/custom/down.xpm:
	* images/custom/down-pushed.xpm:
	* images/custom/right.xpm:
	* images/custom/right-pushed.xpm: New files.

2008-05-07  Eric S. Raymond  <esr@snark.thyrsus.com>

	* NEWS: Support for Meta-CVS removed.

2008-05-05  Nick Roberts  <nickrob@snap.net.nz>

	* compilation.txt: Add regexp for Open Watcom compiler output.

2008-05-04  Reiner Steib  <reiner.steib@gmx.de>

	* NEWS: Reword previous commit.
	* NEWS.22: Document removal of duplicated "alt-" input methods.

2008-05-03  Glenn Morris  <rgm@gnu.org>

	* NEWS: Document removal of duplicated "alt-" input methods.

2008-04-26  Glenn Morris  <rgm@gnu.org>

	* forms-d2.dat: Move here from ../lisp.

2008-04-06  Jason Rumney  <jasonr@gnu.org>

	* HELLO (Burmese): Rename from Myanmar.

2008-03-22  Reiner Steib  <Reiner.Steib@gmx.de>

	* GNUS-NEWS (incoming mail files): Add version.

2008-03-12  Reiner Steib  <Reiner.Steib@gmx.de>

	* tutorials/TUTORIAL.de: Remove even more discussion of flow
	control.  Refer to node name `Init Rebinding' instead of title.

2008-03-13  Carsten Dominik  <dominik@science.uva.nl>

	* refcards/orgcard.tex: Minor fixes.

2008-03-12  Chong Yidong  <cyd@stupidchicken.com>

	* tutorials/TUTORIAL, tutorials/TUTORIAL.fr, tutorials/TUTORIAL.ro:
	* tutorials/TUTORIAL.bg, tutorials/TUTORIAL.it, tutorials/TUTORIAL.ru:
	* tutorials/TUTORIAL.cn, tutorials/TUTORIAL.ja, tutorials/TUTORIAL.sk:
	* tutorials/TUTORIAL.cs, tutorials/TUTORIAL.ko, tutorials/TUTORIAL.sl:
	* tutorials/TUTORIAL.de, tutorials/TUTORIAL.nl, tutorials/TUTORIAL.sv:
	* tutorials/TUTORIAL.eo, tutorials/TUTORIAL.pl, tutorials/TUTORIAL.th:
	* tutorials/TUTORIAL.es, tutorials/TUTORIAL.pt_BR:
	Remove discussion of flow control.

2008-03-12  Juanma Barranquero  <lekktu@gmail.com>

	* NEWS: Describe linum.el.

2008-03-11  Glenn Morris  <rgm@gnu.org>

	* images/icons/hicolor/128x128/apps/emacs.png:
	* images/icons/hicolor/16x16/apps/emacs.png:
	* images/icons/hicolor/24x24/apps/emacs.png:
	* images/icons/hicolor/32x32/apps/emacs.png:
	* images/icons/hicolor/48x48/apps/emacs.png:
	* images/icons/hicolor/scalable/apps/emacs.svg:
	* images/icons/hicolor/scalable/mimetypes/emacs-document.svg:
	Remove `creator' metadata.

2008-03-06  Jan Djärv  <jan.h.d@swipnet.se>

	* images/README: Update with bookmark_add.

	* images/bookmark_add.pbm, images/bookmark_add.xpm: New files.

2008-03-03  Kentaro Ohkouchi  <nanasess@fsm.ne.jp>

	* images/icons/hicolor/32x32/apps/emacs.png: Make transparency 8 bit.
	* images/icons/hicolor/scalable/mimetypes/emacs-document.svg: New file.
	* images/icons/hicolor/scalable/apps/emacs.svg: Fix format.

2008-03-03  Andrew Zhilin  <andrew_zhilin@yahoo.com>

	* images/icons/hicolor/16x16/apps/emacs22.png:
	* images/icons/hicolor/24x24/apps/emacs22.png:
	* images/icons/hicolor/32x32/apps/emacs22.png:
	* images/icons/hicolor/48x48/apps/emacs22.png: New files.
	These are the old versions of `emacs.png' under a new name.

2008-03-02  Kentaro Ohkouchi  <nanasess@fsm.ne.jp>

	* images/icons/README: Update info for the icons.

	* images/icons/emacs16_mac.png:
	* images/icons/emacs24_mac.png:
	* images/icons/emacs256_mac.png:
	* images/icons/emacs32_mac.png:
	* images/icons/emacs48_mac.png:
	* images/icons/emacs512_mac.png: Remove.

	* images/icons/hicolor/16x16/apps/emacs.png:
	* images/icons/hicolor/24x24/apps/emacs.png:
	* images/icons/hicolor/32x32/apps/emacs.png:
	* images/icons/hicolor/48x48/apps/emacs.png: New icon.

	* images/icons/hicolor/scalable/apps/emacs.svg:
	* images/icons/hicolor/128x128/apps/emacs.png: New files.

2008-02-26  Reiner Steib  <Reiner.Steib@gmx.de>

	* NEWS (Gnus): Mention problem with coding system `utf-8-emacs'
	when using different Emacs versions.

2008-02-25  Jan Djärv  <jan.h.d@swipnet.se>

	* NEWS.22: Mention stock icons for Gtk+.

2008-02-22  Kenichi Handa  <handa@ni.aist.go.jp>

	* NEWS: Mention the new language environments Bengali, Punjabi,
	Gujarati, Oriya, Telugu, Sinhala.  Mention the removal of features
	devanagari, devan-util, kannada, knd-util, malayalam, mlm-util,
	tamil, and tml-util.

2008-02-22  Michael Olson  <mwolson@gnu.org>

	* NEWS: Describe nXML mode and json.el.

2008-02-21  Kenichi Handa  <handa@ni.aist.go.jp>

	* NEWS: Improve the description about the removal of cp-...-codepage
	functions.  Describe the removal of the feature `devan-util'.

2008-02-21  Glenn Morris  <rgm@gnu.org>

	* NEWS.unicode: Merge into NEWS and remove file.

2008-02-20  Kenichi Handa  <handa@ni.aist.go.jp>

	* NEWS.unicode: Mention the removal of codepage related functions.

2008-02-16  Glenn Morris  <rgm@gnu.org>

	* nxml/test-invalid.xml, nxml/test-valid.xml: Move here from lisp/nxml.
	Rename from "test." to "test-" for doschk.

2008-02-10  Daiki Ueno  <ueno@unixuser.org>

	* NEWS: Clarify EasyPG functionalities.

2008-02-09  Eli Zaretskii  <eliz@gnu.org>

	* tutorials/TUTORIAL.ru: Remove redundant empty lines, insert a
	magic line instead.

2008-02-08  Jan Djärv  <jan.h.d@swipnet.se>

	* NEWS: Mention XEmbed and --parent-id.

2008-02-08  Daiki Ueno  <ueno@unixuser.org>

	* NEWS: Mention EasyPG.

2008-02-02  Eli Zaretskii  <eliz@gnu.org>

	* tutorials/TUTORIAL.ru: Restore copyright years.  Update tutorial.
	Fix wording.

2008-02-02  Kenichi Handa  <handa@ni.aist.go.jp>

	* HELLO: Add Bengali, Gujarati, Khmer, Myanmar, Oriya, Sinhala,
	Telugu.  Fix ISO-2022 designations in Cantonese line.

2008-02-01  Kenichi Handa  <handa@m17n.org>

	* HELLO: Remove non-Unicode character from Tibetan text.

2008-02-01  Miles Bader  <miles@gnu.org>

	* TODO, PROBLEMS, NEWS: Replace references to Emacs version "22"
	with "23".

2008-02-01  Kenichi Handa  <handa@m17n.org>

	* charsets: New directory for charset mapping tables.

	* charsets/README: New file.

	* charsets/*.map: New files.

2008-02-01  Kenichi Handa  <handa@m17n.org>

	* HELLO: Change "Hindi" to more common characters.

2008-02-01  Kenichi Handa  <handa@m17n.org>

	* HELLO: Fix upcase and downcase for several languages.
	Change the two German lines into one.  Change "Nederlangs" to
	"Dutch (Nederlands)".  Add original language names to several entries.

2008-02-01  Kenichi Handa  <handa@m17n.org>

	* tutorials/TUTORIAL.es: Add local variable coding: latin-1.

2008-02-01  Kenichi Handa  <handa@m17n.org>

	* HELLO: Change indian-2-column chars of Hindi line to Unicode chars.

2008-02-01  Dave Love  <fx@gnu.org>

	* HELLO: Add pseudo-maths example.

2008-01-31  Alex Ott  <alexott@gmail.com>

	* tutorials/TUTORIAL.ru: Update tutorial.

2008-01-25  Michael Olson  <mwolson@gnu.org>

	* ERC-NEWS: Update for ERC 5.3 release candidate.

2008-01-22  Juanma Barranquero  <lekktu@gmail.com>

	* DEVEL.HUMOR: New entry.

2008-01-18  Carsten Dominik  <dominik@science.uva.nl>

	* refcards/orgcard.tex: Update to Org-mode version 5.19.

2008-01-12  Eli Zaretskii  <eliz@gnu.org>

	* MACHINES: Add an explicit list of platforms that are no longer
	supported.
	* NEWS: Refer to this list.

2008-01-08  Glenn Morris  <rgm@gnu.org>

	* refcards/calccard.tex, refcards/cs-dired-ref.tex:
	* refcards/cs-refcard.tex, refcards/cs-survival.tex:
	* refcards/de-refcard.tex, refcards/dired-ref.tex:
	* refcards/fr-drdref.tex, refcards/fr-refcard.tex:
	* refcards/fr-survival.tex, refcards/gnus-refcard.tex:
	* refcards/orgcard.tex, refcards/pl-refcard.tex:
	* refcards/pt-br-refcard.tex, refcards/refcard.tex:
	* refcards/ru-refcard.tex, refcards/sk-dired-ref.tex:
	* refcards/sk-refcard.tex, refcards/sk-survival.tex:
	* refcards/survival.tex, refcards/vipcard.tex:
	* refcards/viperCard.tex: Update printed copyright year to 2008.

2008-01-08  Kevin Ryde  <user42@zip.com.au>

	* compilation.txt (perl): Add a "during global destruction" sample.

2008-01-06  Dan Nicolaescu  <dann@ics.uci.edu>

	* PROBLEMS:
	* MACHINES: Remove references to systems not supported anymore.

2008-01-05  Dan Nicolaescu  <dann@ics.uci.edu>

	* MACHINES: Remove Masscomp.

2008-01-03  Dan Nicolaescu  <dann@ics.uci.edu>

	* images/icons/emacs_16.png, images/icons/emacs_24.png
	* images/icons/emacs_32.png, images/icons/emacs_48.png: Rename to
	hicolor/16x16/apps/emacs.png, hicolor/24x24/apps/emacs.png,
	hicolor/32x32/apps/emacs.png and hicolor/48x48/apps/emacs.png.

	* images/icons/README (Author): Update for renaming.

	* emacs.desktop (Icon): Update icon name.

2007-12-15  Eli Zaretskii  <eliz@gnu.org>

	The following files renamed to avoid file-name clashes in
	8+3 (a.k.a. DOS) namespace:

	* schema/xhtml-basic-form.rnc: Renamed to xhtml-bform.rnc.
	* schema/xhtml-basic-table.rnc: Renamed to xhtml-btable.rnc.
	* schema/xhtml-list.rnc: Renamed to xhtml-lst.rnc.
	* schema/xhtml-target.rnc: Renamed to xhtml-tgt.rnc.
	* schema/xhtml-style.rnc: Renamed to xhtml-xstyle.rnc.
	* schema/xhtml-form.rnc, schema/xhtml-table.rnc, schema/xhtml.rnc:
	Updated accordingly.

	* schema/docbook-dyntbl.rnc, schema/docbook-soextbl.rnc: Renamed to
	docbk-dyntbl.rnc and docbk-soextbl.rnc, respectively.

	* images/icons/macemacs_16.png, images/icons/macemacs_24.png:
	* images/icons/macemacs_32.png, images/icons/macemacs_48.png:
	* images/icons/macemacs_256.png, images/icons/macemacs_512.png:
	Renamed to emacs16_mac.png, emacs24_mac.png, emacs32_mac.png,
	emacs48_mac.png, emacs256_mac.png, and emacs512_mac.png,
	respectively.

2007-12-08  Ulrich Mueller  <ulm@gentoo.org>  (tiny change)

	* emacs.desktop (Exec, Icon, Categories): Fix entries.

2007-12-08  Reiner Steib  <Reiner.Steib@gmx.de>

	* NEWS: Add minimal Gnus item.

2007-12-08  Dan Nicolaescu  <dann@ics.uci.edu>

	* emacs.desktop: New file.

2007-11-30  Kentaro Ohkouchi  <nanasess@fsm.ne.jp>

	* images/icons/macemacs_16.png, images/icons/macemacs_24.png:
	* images/icons/macemacs_32.png, images/icons/macemacs_48.png:
	* images/icons/macemacs_256.png, images/icons/macemacs_512.png:
	New files.

2007-11-28  Glenn Morris  <rgm@gnu.org>

	* nxml/: New directory, moved here from lisp/nxml/char-name/unicode.
	* nxml/README: New file.

2007-11-24  Glenn Morris  <rgm@gnu.org>

	* images/gnus/mail_send.xpm: Rename to mail-send.xpm.

2007-11-23  Mark A. Hershberger  <mah@everybody.org>

	* NXML-NEWS: New File.

	* schema: Initial merge of nxml.

2007-11-22  Francesco Potortì  <pot@gnu.org>

	* NEWS: etags: the --members option is now the default.

2007-11-22  Glenn Morris  <rgm@gnu.org>

	* images/smilies/grayscale/README, images/smilies/medium/README:
	New files.

2007-11-12  Vinicius Jose Latorre  <viniciusjl@ig.com.br>

	* compilation.txt: Add new entries: compilation-perl--Pod::Checker,
	compilation-perl--Test, compilation-perl--Test::Harness and
	compilation-weblint.

2007-11-01  Dan Nicolaescu  <dann@ics.uci.edu>

	* MACHINES: Remove Sun windows info.

2007-10-30  Michael Olson  <mwolson@gnu.org>

	* NEWS: Add entry for Remember Mode.

2007-10-29  Glenn Morris  <rgm@gnu.org>

	* refcards/gnus-refcard.tex: Restore Feb 2007 copyright
	clarifications lost in update to Gnus trunk.

2007-10-28  Adam Sjøgren  <asjo@koldfront.dk>

	* images/smilies/grayscale/blink.xpm:
	* images/smilies/grayscale/braindamaged.xpm
	* images/smilies/grayscale/cry.xpm, images/smilies/grayscale/dead.xpm:
	* images/smilies/grayscale/evil.xpm:
	* images/smilies/grayscale/forced.xpm:
	* images/smilies/grayscale/frown.xpm, images/smilies/grayscale/grin.xpm:
	* images/smilies/grayscale/indifferent.xpm:
	* images/smilies/grayscale/reverse-smile.xpm:
	* images/smilies/grayscale/sad.xpm, images/smilies/grayscale/smile.xpm:
	* images/smilies/grayscale/wry.xpm: New larger grayscale smileys.

	* images/smilies/medium/blink.xpm:
	* images/smilies/medium/braindamaged.xpm, images/smilies/medium/cry.xpm:
	* images/smilies/medium/dead.xpm, images/smilies/medium/evil.xpm:
	* images/smilies/medium/forced.xpm, images/smilies/medium/frown.xpm:
	* images/smilies/medium/grin.xpm, images/smilies/medium/indifferent.xpm:
	* images/smilies/medium/reverse-smile.xpm:
	* images/smilies/medium/sad.xpm, images/smilies/medium/smile.xpm:
	* images/smilies/medium/wry.xpm: New colorful smileys.

2007-10-29  Michael Olson  <mwolson@gnu.org>

	* ERC-NEWS: Update for recent change.

2007-10-27  Juanma Barranquero  <lekktu@gmail.com>

	* .cvsignore: Add *.pyc.

2007-10-25  Jonathan Yavner  <jyavner@member.fsf.org>

	* ses-example.ses: Get rid of silly life-universe-everything local
	variable.  `symbolic-formulas' is now `ses--symbolic-formulas'.

2007-10-24  Juanma Barranquero  <lekktu@gmail.com>

	* NEWS: Mention desktop locking.

2007-10-10  Eric S. Raymond  <esr@snark.thyrsus.com>

	* NEWS: Explain the VC fileset changes a bit better.

2007-09-28  Glenn Morris  <rgm@gnu.org>

	* PROBLEMS: Mention Tex superscript font issue.

2007-09-25  Johannes Weiner  <hannes@saeurebad.de>

	* NEWS: Fix typo.

2007-09-24  Glenn Morris  <rgm@gnu.org>

	* CONTRIBUTE: Remove information on maintaining copyright years;
	it does not belong here and is in admin/notes anyway.

2007-09-24  Adam Hupp  <adam@hupp.org>

	* emacs.py: Split for python 2 and python 3 compatibility.
	* emacs2.py: New file, split off from emacs.py.
	* emacs3.py: New file, python 3 version of emacs2.py.

2007-09-21  Glenn Morris  <rgm@gnu.org>

	* emacstool.1: Remove file.
	* emacs.bash: Adapt for removal of emacstool.
	* emacs.csh: Remove emacstool-related code.

2007-09-16  Glenn Morris  <rgm@gnu.org>

	* gfdl.1: Remove unused file.

2007-09-12  Glenn Morris  <rgm@gnu.org>

	* Makefile (SOURCES, unlock, relock): Delete.

2007-09-10  Michaël Cadilhac  <michael@cadilhac.name>

	* NEWS: Document the interactive specification for C functions.
	Say that `set-file-modes' is now interactive.

2007-09-10  Michael Olson  <mwolson@gnu.org>

	* ERC-NEWS: Improve description of erc-tls and erc-ssl change.

2007-09-09  Juri Linkov  <juri@jurta.org>

	* AUTHORS, CONTRIBUTE: New files, moved here from the root dir.

2007-09-08  Michael Olson  <mwolson@gnu.org>

	* ERC-NEWS: Update for changes to the development version of ERC 5.3.

2007-09-06  Glenn Morris  <rgm@gnu.org>

	* ctags.1, emacs.1, emacsclient.1, etags.1: Move from etc/ to
	doc/man/.

	* refcards/README: Also mention gnus-logo.pdf license.

2007-08-30  Carsten Dominik  <dominik@science.uva.nl>

	* NEWS.22 (Note): Lower-case for orgtbl-mode.

2007-08-29  Jan Djärv  <jan.h.d@swipnet.se>

	* NEWS: Say that Gtk+ build uses stock icons.

2007-08-28  Werner LEMBERG  <wl@gnu.org>

	* refcards/de-refcard.tex, refcards/de-refcard.pdf: Use `C-M-%'
	instead of `M-x query-replace-regexp'.

2007-08-27  YAMAMOTO Mitsuharu  <mituharu@math.s.chiba-u.ac.jp>

	* PROBLEMS (Mac OS X): Add alternative workaround for QuickTime
	updater breakage.

2007-08-26  Michaël Cadilhac  <michael@cadilhac.name>

	* NEWS: Say that PDF files are now the default for refcards.

	* refcards/fr-drdref.tex, refcards/fr-drdref.pdf: Move these to...
	* refcards/fr-dired-ref.tex, refcards/fr-dired-ref.pdf: ... those names.

	* refcards/pdflayout.sty: New.  Handle PDF layouts through
	\pdfpagewidth and \pdfpageheight.

	* refcards/calccard.pdf, refcards/cs-dired-ref.pdf:
	* refcards/cs-refcard.pdf, refcards/de-refcard.pdf:
	* refcards/dired-ref.pdf, refcards/fr-drdref.pdf:
	* refcards/fr-refcard.pdf, refcards/gnus-booklet.pdf:
	* refcards/gnus-logo.pdf, refcards/gnus-refcard.pdf:
	* refcards/orgcard.pdf, refcards/pl-refcard.pdf:
	* refcards/pt-br-refcard.pdf, refcards/refcard.pdf:
	* refcards/ru-refcard.pdf, refcards/sk-dired-ref.pdf:
	* refcards/sk-refcard.pdf: Add PDF versions of the refcards.

	* refcards/calccard.ps, refcards/cs-dired-ref.ps:
	* refcards/cs-refcard.ps, refcards/de-refcard.ps, refcards/dired-ref.ps:
	* refcards/fr-drdref.ps, refcards/fr-refcard.ps:
	* refcards/gnus-booklet.ps:
	* refcards/gnus-refcard.ps, refcards/orgcard.ps, refcards/pl-refcard.ps:
	* refcards/pt-br-refcard.ps, refcards/refcard.ps:
	* refcards/ru-refcard.ps, refcards/sk-dired-ref.ps:
	* refcards/sk-refcard.ps: Remove the PS versions of the refcards.

	* refcards/calccard.tex, refcards/fr-survival.tex, refcards/orgcard.tex:
	* refcards/pl-refcard.tex, refcards/pt-br-refcard.tex:
	* refcards/refcard.tex, refcards/survival.tex, refcards/vipcard.tex:
	* refcards/viperCard.tex: Specify PDF layout,
	use a PDF `compile-command' local variable.

	* refcards/cs-dired-ref.tex, refcards/cs-refcard.tex:
	* refcards/cs-survival.tex, refcards/dired-ref.tex:
	* refcards/fr-drdref.tex, refcards/sk-dired-ref.tex:
	* refcards/sk-refcard.tex, refcards/sk-survival.tex:
	Specify PDF layout.

	* refcards/fr-refcard.tex: Update copyright notice.
	Update the examples.  Fix a typo.  Remove the `letterpaper' counter,
	specify PDF layout, use a PDF `compile-command' local variable.

	* refcards/de-refcard.tex: Remove the `letterpaper' counter,
	specify PDF layout, use a PDF `compile-command' local variable.

	* refcards/ru-refcard.tex: Use a PDF `compile-command' local variable.

	* refcards/Makefile: Add rules for creating the refcards in PDF,
	make them the default.  Change `fr-drdref' to `fr-dired-ref'.

2007-08-23  Glenn Morris  <rgm@gnu.org>

	* Makefile (mostlyclean, clean, distclean, maintainer-clean):
	Delete these targets since nothing uses them.
	(SOURCES): Update.
	Move comments to e/README.  Remove license from now-trivial file.

	* e/README: New file, with most information formerly in Makefile.

2007-09-05  Jason Rumney  <jasonr@gnu.org>

	* NEWS.22: Mention focus-follows-mouse change.

2007-08-22  Karl Berry  <karl@gnu.org>

	* refcards/refcard.tex: Updates for printing.
	(\versionyear): Update to 2007.
	(\copyrightnotice): Modify or unmodified ok.
	(Simple Customization): Don't use goto-line, since now it's bound.
	Also, use now-preferred (kbd ...) syntax.

2007-08-22  Michael Albinus  <michael.albinus@gmx.de>

	* NEWS: `shell' prompts for the default directory if called with a
	prefix and `default-directory' is a remote file name.

2007-08-22  Glenn Morris  <rgm@gnu.org>

	* tree-widget: Move this directory into images/ subdirectory.

	* refcards/: New directory.  Move refcards here.
	* Makefile: Move refcard rules from here...
	* refcards/Makefile: ...to here.
	* README: Move information about tex files from here...
	* refcards/README: ...to here.

	* tutorials/: New directory.  Move TUTORIAL* here.

	* gnus.pbm, letter.pbm, letter.xpm:
	* splash.pbm, splash.xpm, splash8.xpm: Move from etc/ to etc/images/.
	* README: Move license information for the above files from here...
	* images/README: ...to here.

2007-08-22  Carsten Dominik  <dominik@science.uva.nl>

	* orgcard.tex: Version number upgrade.

2007-08-14  Glenn Morris  <rgm@gnu.org>

	* NEWS: Mention `bad-packages-alist'.

2007-08-08  Glenn Morris  <rgm@gnu.org>

	* TODO: `iff' item is dealt with.
	* GNUS-NEWS, NEWS, NEWS.1-17, NEWS.19, NEWS.21: Replace `iff'.

2007-08-01  Glenn Morris  <rgm@gnu.org>

	* NEWS: Add fortran-line-length, plus some more sections.

2007-07-25  Glenn Morris  <rgm@gnu.org>

	* Relicense all FSF files to GPLv3 or later.

	* COPYING: Switch to GPLv3.

2007-07-24  Michael Albinus  <michael.albinus@gmx.de>

	* NEWS: New functions `start-file-process-shell-command' and
	`process-file-shell-command'.

2007-07-17  Michael Albinus  <michael.albinus@gmx.de>

	* NEWS: `file-remote-p' has a new optional parameter IDENTIFICATION.

2007-07-15  Karl Fogel  <kfogel@red-bean.com>

	* NEWS: Revert 2007-07-13T23:20:21Z!kfogel@red-bean.com, which
	documented bookmark keybinding changes that were later reverted.

2007-07-14  Jan Djärv  <jan.h.d@swipnet.se>

	* PROBLEMS: Mention gtk-engines-qt problem.

2007-07-13  Karl Fogel  <kfogel@red-bean.com>

	* NEWS: Update for recent bookmark keybinding changes.

2007-07-10  Michael Albinus  <michael.albinus@gmx.de>

	* NEWS: Add Tramp and comint-mode changes.

2007-07-08  Michael Albinus  <michael.albinus@gmx.de>

	* NEWS: `file-remote-p' has a new optional parameter CONNECTED.

2007-07-07  Michael Albinus  <michael.albinus@gmx.de>

	* NEWS: New function `start-file-process'.

2007-07-02  Carsten Dominik  <dominik@science.uva.nl>

	* orgcard.tex: Version 5.01.

2007-06-27  Michael Albinus  <michael.albinus@gmx.de>

	* NEWS: `dired-call-process' has been removed.

2007-06-20  Glenn Morris  <rgm@gnu.org>

	* NEWS: configure prefers libgif over libungif.

2007-06-14  Nick Roberts  <nickrob@snap.net.nz>

	* NEWS: Mention mouse highlighting in a GNU/Linux console.

2007-06-14  Werner Lemberg  <wl@gnu.org>

	* emacs.1: Completely revised.
	Fix many typographical glitches.
	Updated to handle current state of options and resources.

2007-06-12  Glenn Morris  <rgm@gnu.org>

	* NEWS: Change bug address.  Add back +++/--- note.
	Use present tense for X-toolkit entry.  Mention libgif.

2007-06-07  Mark H. Weaver  <mhw@netris.org>  (tiny change)

	* NEWS (set-mark-command-repeat-pop): Fix duplicate entry.

2007-06-07  Michael Olson  <mwolson@gnu.org>

	* MORE.STUFF: Update eshell URL.

2007-06-06  Carsten Dominik  <dominik@science.uva.nl>

	* orgcard.tex: Version 4.77.

2007-06-05  Michael Albinus  <michael.albinus@gmx.de>

	* NEWS: Add socks.el as new package.

2007-06-02  Thien-Thi Nguyen  <ttn@gnuvola.org>

	* MORE.STUFF (Hideshow): Delete.
	(EDB, Go in a buffer): Update urls.
	Suggested by CHENG Gao <chenggao@gmail.com>.

2007-06-02  Chong Yidong  <cyd@stupidchicken.com>

	* Version 22.1 released.

2007-06-02  CHENG Gao  <chenggao@gmail.com>

	* MORE.STUFF: Remove dead URL for Fortune, and update URLs for
	Hideshow, Org, EDB, and Remember.

2007-05-29  Robert J. Chassell  <bob@rattlesnake.com>

	* NEWS: Fix instances of `allow' without object.

2007-05-22  Glenn Morris  <rgm@gnu.org>

	* NEWS.22: New file with entries for Emacs 22.
	* NEWS: Move Emacs 22 entries to new file NEWS.22, leave empty
	template for next Emacs version.

2007-05-19  Glenn Morris  <rgm@gnu.org>

	* images/cancel.pbm: Convert from PGM to PBM.

	* images/copy.pbm, images/next-node.pbm, images/prev-node.pbm:
	* images/save.pbm, images/up-node.pbm: Convert from PPM to PBM.

2007-05-17  Glenn Morris  <rgm@gnu.org>

	* PROBLEMS (Dumping): Mention OpenBSD macppc problem.

2007-05-15  Michaël Cadilhac  <michael@cadilhac.name>

	* fr-refcard.tex: Rewrite using German layout.

	* fr-refcard.ps: Regenerate.

2007-05-12  Richard Stallman  <rms@gnu.org>

	* refcard.tex (section{Incremental Search}): Minor corrections.

2007-05-12  Michaël Cadilhac  <michael@cadilhac.name>

	* Makefile (viperCard.ps, calccard.ps refcard.ps)
	(sk-dired-ref.ps sk-refcard.ps sk-survival.ps)
	(de-refcard.ps fr-refcard.ps pt-br-refcard.ps orgcard.ps): Use an
	explicit output argument for `dvips'.

2007-05-05  Glenn Morris  <rgm@gnu.org>

	* NEWS: Re-order.

2007-04-28  Glenn Morris  <rgm@gnu.org>

	* emacs.py: Restore file pending consideration of python.el legal
	status.
	* NEWS: Restore mention of python.el pending consideration of
	legal status.

2007-04-28  David R. Linn  <drl@jekyll.vuse.vanderbilt.edu>

	* PROBLEMS: Add section on Solaris out-of-tree install issues with
	non-GNU make.

2007-04-25  Werner Lemberg  <wl@gnu.org>

	* emacs.1: Replace -- with \(em.

2007-04-25  Yavor Doganov  <yavor@gnu.org>  (tiny change)

	* emacs.1, etags.1: Escape some minus signs.

2007-04-22  Glenn Morris  <rgm@gnu.org>

	* NEWS: Change to EMACS env-var was reverted, so delete this entry.

2007-04-19  Glenn Morris  <rgm@gnu.org>

	* PROBLEMS: Expand a little on Emacs not knowing fqdn.

2007-04-17  David Kastrup  <dak@gnu.org>

	* NEWS: Mention `query-replace-regexp-eval' being deprecated.

2007-04-15  Glenn Morris  <rgm@gnu.org>

	* FTP: Make it a duplicate of ../FTP.

2007-04-14  Glenn Morris  <rgm@gnu.org>

	* SERVICE: Replace with a pointer to the web version.

	* emacs.1: Update some of the more obsolete information.

2007-04-13  Glenn Morris  <rgm@gnu.org>

	* MACHINES: emacserver is removed.

	* MORE.STUFF: Update some links, remove some dead ones.

2007-04-04  Slawomir Nowaczyk  <slawomir.nowaczyk.847@student.lu.se>

	* emacs.py (format_exception): New function.
	(eexecfile): Use it instead of traceback.print_exception.
	Don't use execfile to avoid a bug in w32.

2007-04-04  Glenn Morris  <rgm@gnu.org>

	* MACHINES: Mention preprocessor to use with /opt/SUNWspro/bin/cc
	on Solaris.

	* PROBLEMS (Configuration): Add entries on compiler/preprocessor
	mismatch, and on preprocessor inserting whitespace.

2007-04-03  Eli Zaretskii  <eliz@gnu.org>

	* TODO: Add entry for switching MS-Windows keyboard input to
	Unicode.  Add specific pointer to msdos.c functions that support
	menus on text terminals.

2007-04-01  Michael Olson  <mwolson@gnu.org>

	* ERC-NEWS: Update for the ERC 5.2 release.  Most of these entries
	were for previously-committed changes.

2007-03-31  Michael Albinus  <michael.albinus@gmx.de>

	* PROBLEMS: Remove Tramp problem; it has been fixed.

2007-03-31  Eli Zaretskii  <eliz@gnu.org>

	* PROBLEMS (MS-Windows problems): How to bind non-ASCII keys with
	modifiers.

2007-03-23  Glenn Morris  <rgm@gnu.org>

	* Makefile (DESTDIR, LIBDIR, BINDIR, MANDIR, MANEXT):
	Delete unused variables.
	(dired-refcards, misc-refcards, survival-card, viper-cards):
	New targets.
	(all): Also build dired-refcards and misc-refcards.
	(clean, distclean, maintainer-clean): Depend on mostlyclean.
	(SOURCES): Remove non-existent files.
	(mostlyclean, clean, distclean, maintainer-clean, unlock, relock):
	Mark as phony.
	(.ps files): Specify default papersize in the dvips command.

	* fr-refcard.tex (\letterpaper): Switch to A4.
	(\section): Reduce \vskips to fit on A4 paper.
	(\shortcopyrightnotice): Display at end of first column.

2007-03-21  Glenn Morris  <rgm@gnu.org>

	* fr-refcard.tex (\metax): Tweak \hsize to avoid overfull columns.
	(\shortcopyrightnotice): Do not display in middle of file.
	Numerous \cr and \hskip hacks to avoid overfull columns.

	* fr-refcard.ps: Regenerate.

2007-03-19  Chong Yidong  <cyd@stupidchicken.com>

	* dired-ref.tex:
	* fr-drdref.tex:
	* cs-dired-ref.tex:
	* sk-dired-ref.tex: Emacs 21 -> 22.

	* dired-ref.ps:
	* fr-drdref.ps:
	* cs-dired-ref.ps:
	* sk-dired-ref.ps: Regenerate.

2007-03-11  Glenn Morris  <rgm@gnu.org>

	* ms-7bkermit, ulimit.hack, Xkeymap.txt: Remove files.

	* Makefile (SOURCES): ulimit.hack is removed.

2007-03-04  David Kastrup  <dak@gnu.org>

	* NEWS (fontification): Mention that the new default for
	jit-lock-stealth-time is now nil.

2007-03-01  Kim F. Storm  <storm@cua.dk>

	* ORDERS: Reformat text.

	* NEWS (About external Lisp packages): New section.

2007-02-28  Thien-Thi Nguyen  <ttn@gnu.org>

	* TUTORIAL.it: Fix typo.

2007-02-27  Glenn Morris  <rgm@gnu.org>

	* cs-dired-ref.tex: Increase in 2 column case to make room
	for copyright notice.
	(nopagenumbers): Call to turn off numbers in 1 page document.
	(Nápovìda, Modifikace Dired bufferu): Swap sections to
	balance column length in presence of copyright notice.
	(copyrightnotice): Uncomment so that notice is displayed.

	* dired-ref.tex (vsize): Increase in 2 column case to make room
	for copyright notice.
	(nopagenumbers): Call to turn off numbers in 1 page document.
	(Getting Help, Modifying the Dired Buffer): Swap sections to
	balance column length in presence of copyright notice.
	(copyrightnotice): Uncomment so that notice is displayed.

	* fr-drdref.tex (vsize): Increase in 2 column case.
	(\key): Tweak space for description.
	(\overfullrule): Set to 0pt to hide small overflows.
	(nopagenumbers): Call to turn off numbers in 1 page document.
	(Obtenir de l'aide, Modifier le tampon Dired): Swap sections to
	balance column length.
	(Mettre un flag sur les fichiers \`a d\'etruire): Hack in a line
	break to prevent overfull line.
	(find-names-dired): Use \key rather than \metax as a hack fix for
	overflow.

	* sk-dired-ref.tex (vsize): Increase in 2 column case to make room
	for copyright notice.
	(nopagenumbers): Call to turn off numbers in 1 page document.
	(Nápoveda, Modifikácia Dired bufferu): Swap sections to
	balance column length in presence of copyright notice.
	(copyrightnotice): Uncomment so that notice is displayed.

2007-02-26  Carsten Dominik  <dominik@science.uva.nl>

	* orgcard.tex (section{Visibility Cycling}): Document key for
	indirect buffer access.
	(section{Archiving}): New keys for archiving.
	(section{Tables}): Combine two lines for hline creation.
	Named-field formula changed to Field formula.
	(section{Links}): Document keys for finding links.
	(section{Agenda Views}): New key for agenda file cycling.
	Document keys for stuck projects.  Typos fixed.
	(section{Exporting and Publishing}): Export options no longer in
	reference card.

2007-02-25  Jan Djärv  <jan.h.d@swipnet.se>

	* PROBLEMS: Gtk+ and cygwin doesn't work.

2007-02-23  Eli Zaretskii  <eliz@gnu.org>

	* MORE.STUFF: Add a pointer to Phil Sung's Emacs slides on MIT.

2007-02-22  Per Starbäck  <starback@stp.lingfil.uu.se>  (tiny change)

	* NEWS: Grammar and capitalization fixes.

2007-02-22  Glenn Morris  <rgm@gnu.org>

	* orgcard.tex, orgcard.ps: Restore deleted files following
	copyright assignment.

2007-02-20  Glenn Morris  <rgm@gnu.org>

	* TUTORIAL.eo: Unjustify.

2007-02-20  Sergio Pokrovskij  <sergio.pokrovskij@gmail.com>

	* TUTORIAL.eo: Change license to GPL.  Add translator credits.

2007-02-19  Kenichi Handa  <handa@m17n.org>

	* NEWS (New language environments): Add "Esperanto".

2007-02-16  Dale Gulledge  <dsplat@rochester.rr.com>

	* TUTORIAL.eo: Add "See end ..." at the first line.

2007-02-19  Kenichi Handa  <handa@m17n.org>

	* TUTORIAL.eo: Add "." at the end of the first line.

2007-02-17  Reiner Steib  <Reiner.Steib@gmx.de>

	* gnus-refcard.tex: Remove obsolete comments.  Add a short note
	creating PostScript files for Emacs without using Makefile rules.

	* gnus-booklet.ps, gnus-refcard.ps: Generate with letter paper.

2007-02-17  Glenn Morris  <rgm@gnu.org>

	* TUTORIAL.eo: Add 2007 to copyright years.  Remove translator
	copyrights (disclaimers on file), merge years into FSF copyrights.
	Move copyright to end.  Remove "LocalWords" at end of file.

2007-02-16  Vinicius Jose Latorre  <viniciusjl@ig.com.br>

	* TUTORIAL.pt_BR: Fix some accentuation, verbal conjugation and typos.

2007-02-16  Kenichi Handa  <handa@m17n.org>

	* TUTORIAL.translators: Add TUTORIAL.eo.

2007-02-16  Dale Gulledge  <dsplat@rochester.rr.com>

	* TUTORIAL.eo: New file.

2007-02-14  Chong Yidong  <cyd@stupidchicken.com>

	* images/smilies/dead.xpm: Moved from images/gnus/dead.xpm.

	* images/gnus/reverse-smile.xpm:
	* images/gnus/bar.xbm:
	* images/gnus/bar.xpm: Unused images removed.

2007-02-14  Glenn Morris  <rgm@gnu.org>

	* OTHER.EMACSES: Remove obsolete file.

2007-02-13  Chong Yidong  <cyd@stupidchicken.com>

	* cs-refcard.tex (versionemacs): New macro.
	* cs-refcard.ps: Regenerate.

	* sk-refcard.ps: Regenerate.

	* pl-refcard.ps: Regenerate.

2007-02-13  Bill Wohler  <wohler@newt.com>

	* images/README: Add section for icons that are a part of Emacs.

2007-02-12  Chong Yidong  <cyd@stupidchicken.com>

	* gnu.xpm: Unused file removed.

	* emacs.xbm: Unused file removed.

2007-02-11  Juanma Barranquero  <lekktu@gmail.com>

	* DEVEL.HUMOR: New entry.

2007-02-05  Francesco Potortì  <pot@gnu.org>

	* etags.1: Now --members is the default for etags, not for ctags yet.
	* NEWS (etags): Document it.

2007-02-04  Reiner Steib  <Reiner.Steib@gmx.de>

	* gnus-refcard.tex: Fix copyright.
	* gnus-booklet.ps, gnus-refcard.ps: Generate.

2007-01-20  Glenn Morris  <rgm@gnu.org>

	* orgcard.tex: Remove for legal reasons.
	* orgcard.ps: Remove for legal reasons.

2007-01-27  Kevin Rodgers  <kevin.d.rodgers@gmail.com>

	* PROBLEMS: More details about disabling features that hamper
	performance with slow X connections.

2007-01-26  Vinicius Jose Latorre  <viniciusjl@ig.com.br>

	* ps-prin1.ps (printBackground): Fix background height.

2007-01-20  Glenn Morris  <rgm@gnu.org>

	* cs-dired-ref.tex (versionemacs): New def.
	* cs-refcard.tex (versionemacs, versionyear): New defs.
	* cs-survival.tex (versionemacs, versiondate): New defs.
	* de-refcard.tex (versionemacs, versionyear): New defs.
	* fr-refcard.tex (versionemacs, versionyear): New defs.
	* fr-survival.tex (versionemacs, versiondate): New defs.
	* orgcard.tex (versionyear): New def.
	(shortcopyrightnotice): Only display last copyright year.
	* pl-refcard.tex (versionemacs, versiondate): New defs.
	* pt-br-refcard.tex (versionemacs, versionyear): New defs.
	* refcard.tex (versionemacs, versionyear): New defs.
	* ru-refcard.tex (versionemacs): New def.
	* survival.tex (versionemacs): New def.
	* sk-dired-ref.tex (versionemacs): New def.
	* sk-refcard.tex (versionemacs, versionyear): New defs.
	* sk-survival.tex (versionemacs): New def.

2007-01-20  Giorgos Keramidas  <keramida@ceid.upatras.gr>  (tiny change)

	* MACHINES: Describe how 32-bit and 64-bit versions of Emacs can
	be compiled on Solaris systems.

2007-01-19  Chong Yidong  <cyd@stupidchicken.com>

	* TODO: Proper background color handling for pngs.

2007-01-18  Bruno Haible  <bruno@clisp.org>  (tiny change)

	* emacs.1: Info files moved to share/info.

2007-01-17  Romain Francoise  <romain@orebokech.com>

	* emacs.1: Update bug-gnu-emacs address.  Remove reference to
	info-gnu-emacs-request@prep.ai.mit.edu.  Update copyrights.

2007-01-13  Michael Olson  <mwolson@gnu.org>

	* ERC-NEWS: Mention new erc-capab.el file.

2007-01-13  Glenn Morris  <rgm@gnu.org>

	* MACHINES: Add information on compiling 32-bit Emacs on 64-bit
	GNU/Linux.
	* PROBLEMS: As above.

2007-01-02  Francesco Potortì  <pot@gnu.org>

	* etags.1: Undocument the --no-warn option.

2006-12-17  Richard Stallman  <rms@gnu.org>

	* TUTORIAL: Say that C-d and DEL with arg do killing.

2006-12-16  Eli Zaretskii  <eliz@gnu.org>

	* PROBLEMS: Document problems with rebasing Cygwin DLLs.

2006-12-08  Michael Olson  <mwolson@gnu.org>

	* ERC-NEWS: Note that the list module has been removed.

2006-12-05  Michaël Cadilhac  <michael.cadilhac@lrde.org>

	* NEWS (Changes to cmuscheme): Mention the alternative for
	`~/.emacs_SCHEMEPROG' which is `~/.emacs.d/init_SCHEMEPROG.scm'.
	(Init file changes): Same for `~/.emacs_SHELL' versus
	`~/.emacs.d/init_SHELL.sh'.

2006-12-01  Juanma Barranquero  <lekktu@gmail.com>

	* DEVEL.HUMOR: Another entry.

2006-08-14  Masatake YAMATO  <jet@gyve.org>

	* etags.1: Added / to the end of DEVAR regex.

2006-11-22  Juanma Barranquero  <lekktu@gmail.com>

	* emacsclient.1 (DESCRIPTION): Suggest also `server-mode'.
	(OPTIONS): Document `-f', `--server-file' and EMACS_SERVER_FILE.

2006-11-20  Michael Olson  <mwolson@gnu.org>

	* NEWS: Change M-x erc-select to M-x erc.

2006-11-20  Sun Yijiang  <sunyijiang@gmail.com>

	* TUTORIAL.cn: Updated.

2006-11-17  Carsten Dominik  <dominik@science.uva.nl>

	* orgcard.tex (section{Agenda Views}): Document `C-k'.

2006-11-13  Carsten Dominik  <dominik@science.uva.nl>

	* orgcard.tex: Version number change.

2006-11-13  Bill Wohler  <wohler@newt.com>

	Release MH-E version 8.0.3.

	* NEWS, MH-E-NEWS: Update for MH-E release 8.0.3.

2006-11-10  Juanma Barranquero  <lekktu@gmail.com>

	* DEVEL.HUMOR: Two more entries.

2006-11-10  Carsten Dominik  <carsten.dominik@gmail.com>

	* orgcard.tex (section{Archiving}): Document C-TAB.
	(section{TODO Items and Checkboxes}): Checkbox keys moved to this
	section, added documentation for the key `C-c #'.

2006-11-05  Slawomir Nowaczyk  <slawek@cs.lth.se>

	* emacs.py (eargs): Provide eldoc message for builtin types.
	Make sure eargs always outputs sentinel, to avoid Emacs freeze.

2006-10-22  Chong Yidong  <cyd@stupidchicken.com>

	* emacs.py (eargs): Return expected _emacs_out string even if
	errors occur.

2006-10-09  David Kastrup  <dak@gnu.org>

	* DEVEL.HUMOR: Add the topic line for last entry since that was
	what the joke was about.

2006-10-07  Ognyan Kulev  <ogi@fmi.uni-sofia.bg>

	* TUTORIAL.bg: Synchronize with TUTORIAL.

2006-10-06  Juanma Barranquero  <lekktu@gmail.com>

	* DEVEL.HUMOR: New file.

2006-09-30  Chong Yidong  <cyd@stupidchicken.com>

	* PROBLEMS: Document Emacs/XIM/gnome-settings-terminal clash.

2006-09-26  Vinicius Jose Latorre  <viniciusjl@ig.com.br>

	* NEWS: ebnf2ps changes.

2006-09-26  Reiner Steib  <Reiner.Steib@gmx.de>

	* refcard.ps: Regenerate.

2006-09-18  Jan Djärv  <jan.h.d@swipnet.se>

	* NEWS: Rename x-use-old-gtk-file-dialog to x-gtk-use-old-file-dialog.

2006-09-15  Jay Belanger  <belanger@truman.edu>

	* COPYING: Replace "Library Public License" by "Lesser Public
	License" throughout.

2006-09-15  Richard Stallman  <rms@gnu.org>

	* THE-GNU-PROJECT: Update with the latest footnotes
	from www.gnu.org/gnu/the-gnu-project.html.

2006-09-15  David Kastrup  <dak@gnu.org>

	* NEWS: Explain new behavior and arguments of `key-binding' and
	`command-remapping'.

2006-09-11  Paul Eggert  <eggert@cs.ucla.edu>

	* NEWS: In terminal-oriented subshells, the EMACS environment
	variable now defaults to Emacs's absolute file name, instead of
	to "t".
	* PROBLEMS: Adjust tcsh advice for this.

2006-09-10  Jan Djärv  <jan.h.d@swipnet.se>

	* PROBLEMS (are): Emacs compiled with Gtk+ crashes when closing a
	display (x-close-connection).

2006-09-02  Juri Linkov  <juri@jurta.org>

	* HELLO: Regroup Europe Non-ASCII examples by similar scripts.

2006-08-25  Richard Stallman  <rms@gnu.org>

	* TUTORIAL: Give priority to graphical terminals over text terminals
	regarding C-z.

2006-08-21  Sun Yijiang  <sunyijiang@gmail.com>

	* TUTORIAL.cn: Sync with the latest TUTORIAL.

2006-08-20  Dave Love  <fx@gnu.org>

	* emacs.py: Update to Dave Love's latest version.
	(__all__): Fix args -> eargs.  Add new `modpath' fun.
	(eargs): Add `imports' arg.
	(all_names): New fun.
	(complete): Rewrite without using rlcompleter.
	Remove `namespace' arg, add `imports' arg.
	(ehelp): Replace g and l args with `imports'.
	(eimport): Use __main__ rather than `emacs' namespace.
	(modpath): New fun.

2006-08-20  Slawomir Nowaczyk  <slawomir.nowaczyk.847@student.lu.se>

	* emacs.py (eexecfile): Use the __main__ rather than `emacs' namespace.

2006-08-18  Primoz PETERLIN  <primoz.peterlin@mf.uni-lj.si>

	* TUTORIAL.sl: Synchronize with TUTORIAL.

2006-08-18  Mats Lidell  <matsl@contactor.se>

	* TUTORIAL.sv: Synchronize with TUTORIAL.

2006-08-18  Alfredo Finelli  <alfredofnl@tiscali.it>

	* TUTORIAL.it: Synchronize with TUTORIAL.

2006-08-15  Carsten Dominik  <dominik@science.uva.nl>

	* orgcard.tex: Version number change.

2006-08-12  Werner Lemberg  <wl@gnu.org>

	* TUTORIAL.de: Synchronize with TUTORIAL.

2006-08-10  Romain Francoise  <romain@orebokech.com>

	* NEWS: Mention that zone-mode.el is now obsolete.

2006-08-09  Richard Stallman  <rms@gnu.org>

	* TUTORIAL: Don't say which side scroll bar is on.

2006-08-06  Nick Roberts  <nickrob@snap.net.nz>

	* DEBUG (Note): Add note about following a longjmp call.
	Add local variables list for outline mode.

2006-08-03  Michael Olson  <mwolson@gnu.org>

	* ERC-NEWS: Update for ERC 5.1.4.

2006-08-01  Kenichi Handa  <handa@m17n.org>

	* NEWS (find-operation-coding-system): Describe the more detail of
	the change.

2006-07-28  Reiner Steib  <Reiner.Steib@gmx.de>

	* GNUS-NEWS: Regenerate from Oort Gnus node in texi/gnus.texi using
	texi/gnus-news.el of the trunk.

2006-07-29  Reiner Steib  <Reiner.Steib@gmx.de>

	* NEWS: Fix typo.

2006-07-17  Reiner Steib  <Reiner.Steib@gmx.de>

	* ru-refcard.ps: Regenerate.

2006-07-17  Alex Ott  <alexott@gmail.com>

	* ru-refcard.tex: Update for Emacs 22.

2006-07-14  Kim F. Storm  <storm@cua.dk>

	* PROBLEMS: Emacs now requires ws2_32.dll on Windows.

2006-07-14  Károly Lőrentey  <lorentey@elte.hu>

	* HELLO: Update Hungarian sample.

2006-07-12  Michael Olson  <mwolson@gnu.org>

	* ERC-NEWS: Update for ERC 5.1.3.

2006-07-08  David Kastrup  <dak@gnu.org>

	* TODO: Suggest consolidation with user customization when the
	system default of a customized variable changes.

2006-07-08  Thien-Thi Nguyen  <ttn@gnu.org>

	* compilation.txt: Add an example "Compilation started ..." line.

2006-07-07  Carsten Dominik  <dominik@science.uva.nl>

	* orgcard.tex: Version number change.

2006-07-05  Kenichi Handa  <handa@m17n.org>

	* HELLO: Add a paragraph for non-ASCII examples at the head.
	Add Bulgarian and Hungarian.  Add more "hello"s to Danish and Swedish.

2006-07-03  Bill Wohler  <wohler@newt.com>

	Release MH-E version 8.0.2.

	* NEWS, MH-E-NEWS: Update for MH-E release 8.0.2.

2006-07-03  Carsten Dominik  <dominik@science.uva.nl>

	* orgcard.tex (section{Agenda Views}): Document `s' key to save
	all org-mode buffers.

2006-06-30  Francesco Potortì  <pot@gnu.org>

	* etags.1: -m and -M options do not exist.

2006-06-29  Carsten Dominik  <dominik@science.uva.nl>

	* orgcard.tex (section{Structure Editing}): Document checkbox
	toggling.

2006-06-28  Juri Linkov  <juri@jurta.org>

	* grep.txt (Local Variables): Move to end of file.

2006-06-28  Reiner Steib  <Reiner.Steib@gmx.de>

	* Makefile: Add rules for refcards.

	* de-refcard.ps, fr-refcard.ps, pt-br-refcard.ps: Regenerate.

2006-06-24  Nick Roberts  <nickrob@snap.net.nz>

	* NEWS: Remove duplicate entries.

2006-06-23  Carsten Dominik  <dominik@science.uva.nl>

	* orgcard.tex (section{LaTeX and cdlatex-mode}): New section.

2006-06-23  Kim F. Storm  <storm@cua.dk>

	* DEBUG: Mention `pv variable' to print value of Lisp variables.
	Mention `xpr' and fix example to use it.  Add section describing
	commands such as `pit' that are useful for debugging redisplay
	related problems.

2006-06-22  Kim F. Storm  <storm@cua.dk>

	* HELLO (Local Variables): Move to end of file.

2006-06-20  Bill Wohler  <wohler@newt.com>

	Release MH-E version 8.0.1.

	* NEWS, MH-E-NEWS: Update for MH-E release 8.0.1.

2006-06-19  Carsten Dominik  <dominik@science.uva.nl>

	* orgcard.tex (section{Clocking Time}): Add new clocking commands.
	(section{Structure Editing}): Add global archiving command.

2006-06-14  Thien-Thi Nguyen  <ttn@gnu.org>

	* yow.lines: Delete existing data; add a new entry.

2006-06-09  Włodek Bzyl  <matwb@univ.gda.pl>

	* pl-refcard.ps: Regenerate.

2006-06-08  Włodek Bzyl  <matwb@univ.gda.pl>

	* pl-refcard.tex: Update for Emacs 22.

2006-06-08  Reiner Steib  <Reiner.Steib@gmx.de>

	* fr-refcard.tex: Fix errors in previous commit.

2006-06-08  Éric Jacoboni  <jaco@jacoboni.fr>

	* fr-refcard.tex: Update for Emacs 22.

2006-06-07  Kenichi Handa  <handa@m17n.org>

	* NEWS: Mention how to disable character translation for a file.

2006-06-04  Sven Joachim  <svenjoac@gmx.de>

	* de-refcard.tex: Update for Emacs 22: Use German quotes
	and umlauts; fix overfull /hboxes; many rewordings.

2006-06-04  Kim F. Storm  <storm@cua.dk>

	* NEWS: Move news for pre-22 versions into...
	* NEWS.21, NEWS.20: ... new files for Emacs 21 and Emacs 20 news.
	* ONEWS, ONEWS.1, ONEWS.2, ONEWS.3, ONEWS.4: Remove (rename) files ...
	* NEWS.19, NEWS.18, NEWS.1-17: ... and organize news about older Emacs
	versions in separate files.  Update copyright notices.

2006-06-03  Eli Zaretskii  <eliz@gnu.org>

	* LPF, LEDIT: Remove files.

	* FTP, README, HELLO, MACHINES, MAILINGLISTS, MORE.STUFF, ETAGS.EBNF:
	* MOTIVATION, ORDERS, SERVICE, TERMS, TODO:
	* enriched.doc, ulimit.hack, ses-example.ses, ms-7bkermit, emacs.csh:
	* Xkeymap.txt, compilation.txt, grep.txt:
	Add copyright notice and copying permissions.

2006-05-31  David Ponce  <david@dponce.com>

	* tree-widget/default/close.png, tree-widget/default/close.xpm:
	* tree-widget/default/empty.png, tree-widget/default/empty.xpm:
	* tree-widget/default/end-guide.png, tree-widget/default/end-guide.xpm:
	* tree-widget/default/guide.png, tree-widget/default/guide.xpm:
	* tree-widget/default/handle.png, tree-widget/default/handle.xpm:
	* tree-widget/default/leaf.png, tree-widget/default/leaf.xpm:
	* tree-widget/default/no-guide.png, tree-widget/default/no-guide.xpm:
	* tree-widget/default/no-handle.png, tree-widget/default/no-handle.xpm:
	* tree-widget/default/open.png, tree-widget/default/open.xpm:
	* tree-widget/folder/close.png, tree-widget/folder/close.xpm:
	* tree-widget/folder/empty.png, tree-widget/folder/empty.xpm:
	* tree-widget/folder/end-guide.png, tree-widget/folder/end-guide.xpm:
	* tree-widget/folder/guide.png, tree-widget/folder/guide.xpm:
	* tree-widget/folder/handle.png, tree-widget/folder/handle.xpm:
	* tree-widget/folder/leaf.png, tree-widget/folder/leaf.xpm:
	* tree-widget/folder/no-guide.png, tree-widget/folder/no-guide.xpm:
	* tree-widget/folder/no-handle.png, tree-widget/folder/no-handle.xpm:
	* tree-widget/folder/open.png, tree-widget/folder/open.xpm:
	Reduce the size of images.

2006-05-29  Jan Djärv  <jan.h.d@swipnet.se>

	* NEWS: Mention F10 for Gtk+/Lesstif/Lucid menus.

2006-05-26  Eli Zaretskii  <eliz@gnu.org>

	* ledit.l: Remove file.

2006-05-26  Kenichi Handa  <handa@m17n.org>

	* NEWS (find-operation-coding-system): Mention the new argument
	format.

2006-05-24  Carsten Dominik  <dominik@science.uva.nl>

	* orgcard.tex (section{Motion}): Add the item navigation commands.
	(section{Publishing}): New section.
	(section{Links}): Document elisp and shell links.

2006-05-20  Rodrigo Real  <rreal@ucpel.tche.br>

	* pt-br-refcard.tex: Update.

2006-05-23  Reiner Steib  <Reiner.Steib@gmx.de>

	* pl-refcard.tex (Local variables): Add compile-command.

	* ru-refcard.tex (Local variables): Add compile-command and coding.

	* pt-br-refcard.tex: Don't \input psfig.

	* refcard.tex (section{Info}): Add `i'.  Use `s' instead of `M-s'.

	* de-refcard.tex (section{Info}): Ditto.

	* fr-refcard.tex (section{Info}): Ditto.  Translation suggested by
	Stefan Monnier <monnier@iro.umontreal.ca>.

	* pl-refcard.tex (section{Info}): Ditto.  Translation suggested by
	Slawomir Nowaczyk <slawomir.nowaczyk.847@student.lu.se>.

	* cs-refcard.tex (section{Info}): Use `s' instead of `M-s'.
	Entry for `i' is not translated yet.

	* pt-br-refcard.tex (section{Info}): Ditto.

	* ru-refcard.tex (section{Info}): Ditto.

	* sk-refcard.tex (section{Info}): Ditto.

2006-05-22  Reiner Steib  <Reiner.Steib@gmx.de>

	* MORE.STUFF: Update AUCTeX entry.

2006-05-20  Rodrigo Real  <rreal@ucpel.tche.br>

	* pt-br-refcard.tex:
	* pt-br-refcard.ps: New files.

2006-05-15  Reiner Steib  <Reiner.Steib@gmx.de>

	* sk-refcard.tex: Add coding cookie.

2006-05-15  Michael Olson  <mwolson@gnu.org>

	* MORE.STUFF: Update URL for Planner Mode and add description.
	Canonicalize URLs for Emacs Muse and Emacs Wiki Mode.

2006-05-12  Romain Francoise  <romain@orebokech.com>

	* MORE.STUFF: ERC is now part of Emacs.
	Add Emacs Muse.

2006-05-12  Ken Manheimer  <ken.manheimer@gmail.com>

	* NEWS (allout): Update.

2006-05-06  Bill Wohler  <wohler@newt.com>

	Release MH-E version 8.0.

	* NEWS, MH-E-NEWS: Update for MH-E release 8.0.

2006-04-28  Bill Wohler  <wohler@newt.com>

	Release MH-E version 7.95.

	* NEWS, MH-E-NEWS: Update for MH-E release 7.95.

2006-04-21  Bill Wohler  <wohler@newt.com>

	Release MH-E version 7.94.

	* NEWS, MH-E-NEWS: Update for MH-E release 7.94.

2006-04-21  Nick Roberts  <nickrob@snap.net.nz>

	* NEWS: Mention t-mouse.el.  Touch up description of gdb-ui.el.

2006-04-20  Carsten Dominik  <dominik@science.uva.nl>

	* orgcard.tex: Version number change only.

2006-04-18  Reiner Steib  <Reiner.Steib@gmx.de>

	* gnus-refcard.tex: Bump version to 5.11.  Remove duplicate \def's.
	Update date.

2006-04-18  Bill Wohler  <wohler@newt.com>

	* MORE.STUFF: Add MH-E.

2006-04-18  Carsten Dominik  <dominik@science.uva.nl>

	* orgcard.tex: Version number change only.

2006-04-12  Kenichi Handa  <handa@m17n.org>

	* PROBLEMS (C-SPC fails ...): Explicitly say fcitx in the header.

2006-04-11  Carsten Dominik  <dominik@science.uva.nl>

	* orgcard.tex (section{Tables}): Document column narrowing.
	(section{Links}): Document bracket links.

2006-04-11  Kenichi Handa  <handa@m17n.org>

	* PROBLEMS (C-SPC fails ...): Add description for fcitx.

2006-04-10  Bill Wohler  <wohler@newt.com>

	* NEWS: Add package-version keyword to `defcustom' and mention
	associated variable `customize-package-emacs-version-alist'.

2006-04-07  Reiner Steib  <Reiner.Steib@gmx.de>

	* NEWS: Add string-or-null-p.

2006-03-28  Bill Wohler  <wohler@newt.com>

	* images/README: Update with following information.

	* images/data-save.xpm, images/mail/flag-for-followup.xpm:
	* images/zoom-in.xpm, images/zoom-out.xpm: New images from GNOME 2.12.

	* images/contact.pbm, images/data-save.pbm, images/delete.pbm:
	* images/mail/flag-for-followup.pbm, images/mail/inbox.pbm:
	* images/mail/move.pbm, images/next-page.pbm, images/zoom-out.pbm:
	New bitmaps for new images.

	* images/refresh.xpm, images/sort-ascending.xpm,
	* images/sort-descending.xpm: Update with GTK 2.x images.
	Note that the default GTK icons are not overridden by the GNOME theme
	due to a bug which was fixed in GNOME 2.15.  Once GNOME 2.16 is in
	wide circulation, then the GTK icons should be replaced with the
	equivalent GNOME icons.  Until then, we should be consistent with
	GTK first, then GNOME.

	* images/mail/repack.xpm, images/mail/reply-from.xpm:
	* images/mail/reply-to.xpm, images/search-replace.xpm:
	* images/separator.xpm, images/show.xpm: Update custom icons to be
	closer to their GNOME counterparts.

	* images/attach.pbm, images/exit.pbm, images/mail/compose.pbm:
	* images/mail/repack.pbm, images/mail/reply-all.pbm:
	* images/mail/reply-from.pbm, images/mail/reply-to.pbm:
	* images/mail/reply.pbm, images/mail/send.pbm, images/show.pbm:
	* images/search-replace.pbm: Update bitmaps.

	* images/execute.pbm, images/execute.xpm, images/fld-open.pbm:
	* images/fld-open.xpm, images/highlight.pbm, images/highlight.xpm:
	* images/mail.pbm, images/mail.xpm, images/mail/alias.pbm:
	* images/mail/alias.xpm, images/mail/refile.pbm:
	* images/mail/refile.xpm, images/page-down.pbm:
	* images/page-down.xpm, images/widen.pbm, images/widen.xpm: Remove
	custom MH-E icons -- MH-E is now using the equivalent GTK/GNOME icons.

2006-03-23  Romain Francoise  <romain@orebokech.com>

	* NEWS: Misc. fixes.

2006-03-15  Carsten Dominik  <dominik@science.uva.nl>

	* orgcard.tex: Version number change only.

2006-03-15  Nick Roberts  <nickrob@snap.net.nz>

	* DEBUG (Note): Describe features for debugging with GDB in Emacs.

2006-03-11  Miles Bader  <miles@gnu.org>

	* images/mail: New directory.
	* images/attach.xpm, images/connect.xpm:
	* images/contact.xpm, images/delete.xpm:
	* images/describe.xpm, images/disconnect.xpm:
	* images/exit.xpm, images/gnus/toggle-subscription.xpm:
	* images/lock-broken.xpm, images/lock-ok.xpm:
	* images/lock.xpm, images/mail/compose.xpm:
	* images/mail/copy.xpm, images/mail/forward.xpm:
	* images/mail/inbox.xpm, images/mail/move.xpm:
	* images/mail/not-spam.xpm, images/mail/outbox.xpm:
	* images/mail/preview.xpm, images/mail/reply-all.xpm:
	* images/mail/reply.xpm, images/mail/save-draft.xpm:
	* images/mail/save.xpm, images/mail/send.xpm:
	* images/mail/spam.xpm, images/next-page.xpm:
	* images/refresh.xpm, images/separator.xpm:
	* images/sort-ascending.xpm, images/sort-column-ascending.xpm:
	* images/sort-criteria.xpm, images/sort-descending.xpm:
	* images/sort-row-ascending.xpm:
	New icons, copied from Gnus trunk (originally from Gnome 2.6).

2006-03-11  Bill Wohler  <wohler@newt.com>

	* NEWS: Document `image-load-path-for-library'.  Note that all
	images have been moved from lisp into etc/images in `find-image'
	item.  Fix typo in `copy-tree'.

2006-03-09  Reiner Steib  <Reiner.Steib@gmx.de>

	* TUTORIAL.de: Replace "Schreiben" by "Drücken" where appropriate.

2006-03-07  Carsten Dominik  <dominik@science.uva.nl>

	* orgcard.tex: Version number change only.

2006-03-05  Bill Wohler  <wohler@newt.com>

	Release MH-E version 7.93.

	* NEWS, MH-E-NEWS: Update for MH-E release 7.93.

2006-02-23  Guanpeng Xu  <herberteuler@hotmail.com>

	* TUTORIAL.cn: Fix omission bug: Add dot (ASCII 0x2E) on first line.

2006-02-22  Carsten Dominik  <dominik@science.uva.nl>

	* orgcard.tex (section{Links}): Rewritten to cover the modified
	link system.

2006-02-18  Bill Wohler  <wohler@newt.com>

	Release MH-E version 7.92.

	* NEWS, MH-E-NEWS: Update for MH-E release 7.92.

2006-02-17  Kenichi Handa  <handa@m17n.org>

	* TUTORIAL.translators (TUTORIAL.cn): Update the maintainer.

2006-02-17  Sun Yijiang  <sunyijiang@gmail.com>

	* TUTORIAL.cn: Reworked.

2006-02-14  Chong Yidong  <cyd@stupidchicken.com>

	* NEWS: Changes in handling of file local variables.

2006-02-14  Jan Djärv  <jan.h.d@swipnet.se>

	* NEWS: Gtk+ 2.4 is required.

2006-02-10  YAMAMOTO Mitsuharu  <mituharu@math.s.chiba-u.ac.jp>

	* PROBLEMS (Mac OS X): Add QuickTime 7.0.4 / Mac OS X 10.3.9 breakage.

2006-02-09  Mathias Dahl  <mathias.dahl@gmail.com>

	* NEWS: New key bindings for Tumme in Dired.

2006-02-05  Jay Belanger  <belanger@truman.edu>

	* calccard.tex: Update copyright year.

2006-02-04  Michael Olson  <mwolson@gnu.org>

	* NEWS: Update for ERC 5.1.1.  Use the same wording for headings
	that Emacs does in its NEWS file.

2006-02-03  Bill Wohler  <wohler@newt.com>

	Release MH-E version 7.91.

	* NEWS, MH-E-NEWS: Update for MH-E release 7.91.

2006-02-02  Bill Wohler  <wohler@newt.com>

	Release MH-E version 7.90.

	* NEWS, MH-E-NEWS: Update for MH-E release 7.90.

2006-01-29  Michael Olson  <mwolson@gnu.org>

	* NEWS: Add entry for ERC.

2006-01-27  Chong Yidong  <cyd@stupidchicken.com>

	* TODO: Make SYNC_INPUT the default.

2006-01-25  Nick Roberts  <nickrob@snap.net.nz>

	* images/gud/pstar.xpm: Make background transparent.

2006-01-24  Noah Friedman  <friedman@splode.com>

	* emacs-buffer.gdb: Replace all references to `cdr' field of
	conses with `u.cdr', per change Andreas Schwab 2005-11-15
	of src/lisp.h.

2006-01-23  Michael Albinus  <michael.albinus@gmx.de>

	* NEWS: Tramp can be removed by M-x tramp-unload-tramp.

2006-01-15  Dan Nicolaescu  <dann@ics.uci.edu>

	* e/eterm-color.ti: Re-enable the ri entry.  Add kich1.

2006-01-13  Richard M. Stallman  <rms@gnu.org>

	* emacs.1: +N applies only to next file.

2005-12-28  Dan Nicolaescu  <dann@ics.uci.edu>

	* e/eterm-color.ti: Temporarily disable the ri entry.
	* e/eterm-color: Regenerate.

2005-12-21  Lőrentey Károly  <lorentey@elte.hu>

	* TODO: Add note on the multi-tty branch.

2005-12-16  Lőrentey Károly  <lorentey@elte.hu>

	* NEWS: Change `prev-buffer' to `previous-buffer'; add note on
	them using the frame-local buffer list.

2005-12-10  David Koppelman  <koppel@ece.lsu.edu>

	* NEWS: hi-lock-mode is now buffer local, use global-hi-lock-mode
	instead.

2005-12-02  Jay Belanger  <belanger@truman.edu>

	* NEWS: Add comment about the Calc prefix.

2005-11-28  Thien-Thi Nguyen  <ttn@gnu.org>

	* MORE.STUFF: Add entry: "Go in a buffer: Go Text Protocol client".

2005-11-18  Chong Yidong  <cyd@stupidchicken.com>

	* images/icons/emacs_16.png, images/icons/emacs_24.png
	* images/icons/emacs_32.png, images/icons/emacs_48.png:
	New Emacs icons.

2005-11-18  Carsten Dominik  <dominik@science.uva.nl>

	* orgcard.tex: Version 3.20.

2005-11-16  Nick Roberts  <nickrob@snap.net.nz>

	* images/gud/go.xpm, images/gud/go.pbm: Old gud-remove icons.
	Use for run/continue.
	* images/gud/stop.xpm, images/gud/stop.pbm: Old gud-break icons.
	Use for interrupting inferior.
	* images/gud/pp.xpm, images/gud/pstar.xpm, images/gud/until.xpm:
	Use a more appropriate variable name.
	* images/gud/remove.xpm, images/gud/remove.pbm
	* images/gud/break.xpm, images/gud/break.pbm: Make more intuitive.

2005-11-09  Nick Roberts  <nickrob@snap.net.nz>

	* images/gud/pp.xpm, images/gud/pp.pbm: New icons.

2005-11-06  Jan Djärv  <jan.h.d@swipnet.se>

	* images/copy.xpm, images/copy.pbm, images/low-color/copy.xpm
	* images/save.xpm, images/save.pbm, images/low-color/save.xpm:
	Adjust baseline.

2005-11-06  Jan Djärv  <jan.h.d@swipnet.se>

	* images/up-node.xpm, images/prev-node.xpm, images/next-node.xpm
	* images/up-node.pbm, images/prev-node.pbm, images/next-node.pbm
	* images/low-color/up-node.xpm, images/low-color/prev-node.xpm
	* images/low-color/next-node.xpm: Adjust paper size and layout.

2005-11-05  Nick Roberts  <nickrob@snap.net.nz>

	* DEBUG: Describe how to provide preprocessor macro information.

2005-11-04  Jan Djärv  <jan.h.d@swipnet.se>

	* images/up-node.xpm, images/prev-node.xpm, images/next-node.xpm
	* images/up-node.pbm, images/prev-node.pbm, images/next-node.pbm
	* images/low-color/up-node.xpm, images/low-color/prev-node.xpm
	* images/low-color/next-node.xpm: New images.

2005-11-04  Carsten Dominik  <dominik@science.uva.nl>

	* orgcard.tex (section{Notes}): Version number change.

2005-11-03  Romain Francoise  <romain@orebokech.com>

	* orgcard.tex: Update FSF's address.

2005-11-03  Nick Roberts  <nickrob@snap.net.nz>

	* DEBUG: GDB can sometimes expand macros.

2005-11-01  Romain Francoise  <romain@orebokech.com>

	* NEWS: Source files are compressed by default.

2005-10-28  Bill Wohler  <wohler@newt.com>

	* NEWS: Help mode now creates hyperlinks for URLs.

2005-10-27  Dan Nicolaescu  <dann@ics.uci.edu>

	* e/eterm-color.ti (el1): Undo 2005-10-23 change.
	Add some comments on how to update this file.  Add ri
	capability that has long been supported by term.el.

2005-10-25  Nick Roberts  <nickrob@snap.net.nz>

	* images/gud/until.xpm: Color correction.

2005-10-23  Richard M. Stallman  <rms@gnu.org>

	* e/eterm-color.ti (el1): Capability deleted,
	since term.el doesn't implement it.

2005-10-20  Dan Nicolaescu  <dann@ics.uci.edu>

	* e/eterm-color.ti: Change the terminal name to eterm-color.
	* e/eterm-color: Regenerate.

2005-10-20  Bryan Henderson  <bryanh@giraffe-data.com>  (tiny change)

	* Makefile (e/eterm-color): Rename eterm to eterm-color.

2005-10-18  Chong Yidong  <cyd@stupidchicken.com>

	* NEWS: New variable `max-image-size'.

2005-10-17  Bill Wohler  <wohler@newt.com>

	Moved all remaining images from lisp/toolbar to etc/images.  The
	low resolution images were placed in their own directory (low-color).

	* images/attach.*, images/cancel.*, images/close.*:
	* images/copy.*, images/cut.*, images/diropen.*:
	* images/exit.*, images/help.*, images/home.*:
	* images/index.*, images/info.*, images/mail.*:
	* images/new.*, images/open.*, images/paste.*:
	* images/preferences.*, images/print.*, images/save.*:
	* images/saveas.*, images/search.*:
	* images/search-replace.*, images/spell.*:
	* images/undo.*: Moved here from lisp/toolbar.

	* images/low-color/copy.*: Moved here from lisp/toolbar/lc-copy.*.
	* images/low-color/cut.*: Moved here from lisp/toolbar/lc-cut.*.
	* images/low-color/help.*: Moved here from lisp/toolbar/lc-help.*.
	* images/low-color/home.*: Moved here from lisp/toolbar/lc-home.*.
	* images/low-color/index.*: Moved here from lisp/toolbar/lc-index.*.
	* images/low-color/new.*: Moved here from lisp/toolbar/lc-new.*.
	* images/low-color/open.*: Moved here from lisp/toolbar/lc-open.*.
	* images/low-color/paste.*: Moved here from lisp/toolbar/lc-paste.*.
	* images/low-color/preferences.*: Moved here from
	lisp/toolbar/lc-preferences.*.
	* images/low-color/print.*: Moved here from lisp/toolbar/lc-print.*.
	* images/low-color/save.*: Moved here from lisp/toolbar/lc-save.*.
	* images/low-color/saveas.*: Moved here from lisp/toolbar/lc-saveas.*.
	* images/low-color/search.*: Moved here from lisp/toolbar/lc-search.*.
	* images/low-color/spell.*: Moved here from lisp/toolbar/lc-spell.*.
	* images/low-color/undo.*: Moved here from lisp/toolbar/lc-undo.*.

	To conform with convention, the underscore (_) in the following
	image names were replaced with dash (-) or (/) as appropriate.

	* images/back-arrow.*: Moved here from lisp/toolbar/back_arrow.*.
	* images/fld-open.*: Moved here from lisp/toolbar/fld_open.*.
	* images/fwd-arrow.*: Moved here from lisp/toolbar/fwd_arrow.*.
	* images/jump-to.*: Moved here from lisp/toolbar/jump_to.*.
	* images/left-arrow.*: Moved here from lisp/toolbar/left_arrow.*.
	* images/right-arrow.*: Moved here from lisp/toolbar/right_arrow.*.
	* images/up-arrow.*: Moved here from lisp/toolbar/up_arrow.*.
	* images/low-color/back-arrow.*: Moved here from
	lisp/toolbar/lc-back_arrow.*.
	* images/low-color/fwd-arrow.*: Moved here from
	lisp/toolbar/lc-fwd_arrow.*.
	* images/low-color/jump-to.*: Moved here from
	lisp/toolbar/lc-jump_to.*.
	* images/low-color/left-arrow.*: Moved here from
	lisp/toolbar/lc-left_arrow.*.
	* images/low-color/right-arrow.*: Moved here from
	lisp/toolbar/lc-right_arrow.*.
	* images/low-color/up-arrow.*: Moved here from
	lisp/toolbar/lc-up_arrow.*.
	* images/mail/compose.*: Moved here from lisp/toolbar/mail_compose.*.
	* images/mail/send.*: Moved here from lisp/toolbar/mail_send.*.

	* images/README: Incorporated the content of lisp/toolbar/README
	now that all of the images are here.

2005-10-16  Nick Roberts  <nickrob@snap.net.nz>

	* images/gud/n.pbm, images/gud/n.xpm
	* images/gud/ni.xpm, images/gud/ni.xpm
	* images/gud/s.xpm, images/gud/s.xpm
	* images/gud/si.xpm, images/gud/si.xpm: Rename to
	next.*, nexti.*, step.*, and stepi.*, respectively, as the
	file-name no longer clashes on 8+3 filesystems.

2005-10-14  Bill Wohler  <wohler@newt.com>

	* images/gud/break.*: Moved here from toolbar/gud-break.*.
	* images/gud/cont.*: Moved here from toolbar/gud-cont.*.
	* images/gud/down.*: Moved here from toolbar/gud-down.*.
	* images/gud/finish.*: Moved here from toolbar/gud-finish.*.
	* images/gud/ni.*: Moved here from toolbar/gud-ni.*.
	* images/gud/n.*: Moved here from toolbar/gud-n.*.
	* images/gud/print.*: Moved here from toolbar/gud-print.*.
	* images/gud/pstar.*: Moved here from toolbar/gud-pstar.*.
	* images/gud/remove.*: Moved here from toolbar/gud-remove.*.
	* images/gud/run.*: Moved here from toolbar/gud-run.*.
	* images/gud/si.*: Moved here from toolbar/gud-si.*.
	* images/gud/s.*: Moved here from toolbar/gud-s.*.
	* images/gud/until.*: Moved here from toolbar/gud-until.*.
	* images/gud/up.*: Moved here from toolbar/gud-up.*.
	* images/gud/watch.*: Moved here from toolbar/gud-watch.*.

2005-10-14  Bill Wohler  <wohler@newt.com>

	Released MH-E version 7.85.

	* NEWS, MH-E-NEWS: Updated for release 7.85.

2005-10-10  Jan Djärv  <jan.h.d@swipnet.se>

	* NEWS: -nb => -nbi.

2005-10-10  Carsten Dominik  <dominik@science.uva.nl>

	* orgcard.tex: Version 3.17, no changes except version number.

2005-10-09  Jan Djärv  <jan.h.d@swipnet.se>

	* NEWS: -nb, --no-bitmap-icon

2005-10-02  Stefan Monnier  <monnier@iro.umontreal.ca>

	* TODO: Clarify the local variables entry.

2005-09-30  Bill Wohler  <wohler@newt.com>

	Moved MH-E image files from toolbar and mail directories into
	images.

	* images/mail: New directory.

	* images/mail/reply.*: Moved here from lisp/mail/reply2*.

	* images/mail/alias.*, images/mail/refile.*, images/mail/repack.*:
	* images/mail/reply*: Moved here from lisp/toolbar.

	* images/execute.*, images/highlight.*, images/mh-logo.xpm:
	* images/page-down.*, images/show.*, images/widen.*: Moved here
	from lisp/toolbar.

	* images/refresh.*: Moved here from lisp/toolbar/rescan.*.
	Use GNOME 2.10's refresh icon.

	* images/README: New file that indicates which icons came from
	GNOME (see lisp/toolbar/README).

2005-09-30  Romain Francoise  <romain@orebokech.com>

	* NEWS: Mention changes to `read-buffer'.

2005-09-30  Chong Yidong  <cyd@stupidchicken.com>

	* images/ezimage: New directory.

	* images/ezimage/*.xpm: Add images used by speedbar.el.

2005-09-30  David Ponce  <david@dponce.com>

	* NEWS: Update recentf changes.

2005-09-28  Simon Josefsson  <jas@extundo.com>

	* GNUS-NEWS: Fix IDNA notes.

2005-09-27  Jay Belanger  <belanger@truman.edu>

	* calccard.tex: Update `versionnumber', remove `versiondate'.
	(Error Recovery): Refer to "initial state" rather than "default state".
	(Algebra): Mention LaTeX language mode.
	(Programming): Delete reference to "Z =".

2005-09-24  Steven Huwig  <steven_h@acm.org>  (tiny change)

	* emacs.py (ehelp): Add g and l to arg list, and use them in the
	call to `help'.

2005-09-17  Romain Francoise  <romain@orebokech.com>

	* gfdl.1: Update to version 1.2.  Delete UC macro.

2005-09-15  Kenichi Handa  <handa@m17n.org>

	* PROBLEMS: Fix the paragraph describing the limitation of UTF-8/16/7.

2005-09-14  Romain Francoise  <romain@orebokech.com>

	* NEWS: Add entry for write-region-inhibit-fsync.

2005-09-09  Kevin Ryde  <user42@zip.com.au>

	* MORE.STUFF: Update url for calculator.el.

2005-09-08  Kenichi Handa  <handa@m17n.org>

	* PROBLEMS: Show a patch for Mule-UCS to make it byte-compiled
	correctly.

2005-08-31  Michael Albinus  <michael.albinus@gmx.de>

	* NEWS: Add entry for `make-auto-save-file-name'.

2005-08-19  Emilio C. Lopes  <eclig@gmx.net>

	* emacsclient.1 (DESCRIPTION): Reflect inclusion in the
	Emacs distribution.  Make role of EDITOR clearer.
	(OPTIONS): Document `-s', `-V' and `-h'
	as well as their long name counterparts.
	(BUGS): Remove.

2005-08-26  Romain Francoise  <romain@orebokech.com>

	* PROBLEMS: Fix capitalization of "Gnus".

2005-08-20  Chong Yidong  <cyd@stupidchicken.com>

	* MORE.STUFF: Update links and URLs.

2005-08-05  Kenichi Handa  <handa@m17n.org>

	* NEWS: Fix the entry describing code-pages.

2005-07-28  Juanma Barranquero  <lekktu@gmail.com>

	* .cvsignore: Add `icons' (for in-place installs).

2005-07-19  Juri Linkov  <juri@jurta.org>

	* grep.txt: New file.

2005-07-19  Jan Djärv  <jan.h.d@swipnet.se>

	* PROBLEMS (Fedora Core 4 GNU/Linux: Segfault during dumping):
	-R comes after i386 in setarch command.

2005-07-12  Juri Linkov  <juri@jurta.org>

	* refcard.tex (Files): Change description of `C-x C-q' from
	`checkin/checkout' to `toggle read-only'.
	(Getting Help): Replace `C-h c' with `C-h k'.
	(Error Recovery): Replace `recover-file' with `recover-session'.
	(Info): Replace key binding `C-h C-i' with `C-h S'.  Add `t'.

2005-07-07  Richard M. Stallman  <rms@gnu.org>

	* GNU: Update how to help.  Improve footnote 7.

2005-07-07  Lute Kamstra  <lute@gnu.org>

	* tasks.texi: Delete file.  The GNU Task List is obsolete and has
	been replaced by http://savannah.gnu.org/projects/tasklist.

2005-07-07  Lute Kamstra  <lute@gnu.org>

	* refcard.tex: Update `versionnumber' and `year'.  Update Emacs's
	version to 22.
	(Starting Emacs): Delete sentence to fix formatting problems.
	(Multiple Windows): Clarify first sentence.  Mention C-x 5 1.
	(Formatting): Update the binding of set face.
	(International Character Sets): set-language-environment is bound
	to C-x RET l.

2005-07-05  Lute Kamstra  <lute@gnu.org>

	Update FSF's address in GPL notices.

	* INTERVIEW, calccard.tex, cs-dired-ref.tex, cs-refcard.tex:
	* dired-ref.tex, fr-drdref.tex, fr-refcard.tex, gfdl.1:
	* pl-refcard.tex, refcard.tex, ru-refcard.tex, sk-dired-ref.tex:
	* sk-refcard.tex, vipcard.tex, viperCard.tex: Update FSF's address.

2005-07-03  Jan Djärv  <jan.h.d@swipnet.se>

	* PROBLEMS (Fedora Core 4 GNU/Linux: Segfault during dumping):
	Add it again.

2005-06-29  Carsten Dominik  <dominik@science.uva.nl>

	* NEWS: Add an entry for Org-mode, and a change entry for reftex-mode.

2005-06-28  Richard M. Stallman  <rms@gnu.org>

	* PROBLEMS (Fedora Core 4 GNU/Linux: Segfault during dumping): New.

2005-06-11  Eli Zaretskii  <eliz@gnu.org>

	* DEBUG: Mention emacs-buffer.gdb.

2005-06-10  Noah Friedman  <friedman@splode.com>

	* emacs-buffer.gdb (ybuffer-list): Don't use $filename; can't use
	char as placeholder when buffer has no file name and process is
	still live.  Use different printf cases instead.

2005-06-08  Kim F. Storm  <storm@cua.dk>

	* PROBLEMS: Linux kernel 2.6.10 may corrupt process output.
	Warn that using CVS+SSH may corrupt files, include work-around.

2005-06-06  Juri Linkov  <juri@jurta.org>

	* TUTORIAL.cs, TUTORIAL.sk: Change NBSP to space.

	* TUTORIAL.ro: Change NBSP to space.  Move coding cookie from the
	second line to Local Variables.  Fix title line.

2005-05-30  Miles Bader  <miles@gnu.org>

	* emacs-buffer.gdb: Remove RCS keywords.

2005-05-30  Noah Friedman  <friedman@splode.com>

	* emacs-buffer.gdb: New file.
	* NEWS: Mention it.

2005-05-28  Richard M. Stallman  <rms@gnu.org>

	* TUTORIAL.fr: Change NBSP to space.

2005-05-28  Bill Wohler  <wohler@newt.com>

	* NEWS, MH-E-NEWS: Upgraded to MH-E version 7.84.

2005-05-19  Nick Roberts  <nickrob@snap.net.nz>

	* TODO: post-command-idle-hook has gone.

2005-05-16  Juanma Barranquero  <lekktu@gmail.com>

	* NEWS: Remove references to open-network-stream-nowait and
	open-network-stream-server.

2005-05-15  Richard M. Stallman  <rms@gnu.org>

	* GNU: Correct/improve previous change.

2005-05-14  Richard M. Stallman  <rms@gnu.org>

	* GNU: Update footnotes.

	* NEWS: Lots of clarifications and cleanups.

2005-05-05  Slawomir Nowaczyk  <slawek@cs.lth.se>

	* TUTORIAL.pl: Updated header.

2005-05-02  Richard M. Stallman  <rms@gnu.org>

	* NEWS: More rearrangements.

2005-05-02  Chong Yidong  <cyd@stupidchicken.com>

	* NEWS: Items rearranged in logical order.

2005-05-01  Lars Hansen  <larsh@math.ku.dk>

	* NEWS: Correct key binding for dired-mark-omitted.

2005-04-25  Dan Nicolaescu  <dann@ics.uci.edu>

	* NEWS: Mention xterm key bindings.

	* e/eterm.ti: Add a comment.
	* e/eterm: Regenerate.

2005-04-25  Alex Ott  <ott@jet.msk.su>

	* TUTORIAL.ru: Update.

2005-04-13  Pavel Janík  <Pavel@Janik.cz>

	* TUTORIAL.sk: Updated header.

2005-04-12  Jan Djärv  <jan.h.d@swipnet.se>

	* NEWS: Mention cursorBlink resource.

2005-04-12  YAMAMOTO Mitsuharu  <mituharu@math.s.chiba-u.ac.jp>

	* NEWS: Mention dynamic change of keyboard-coding-system on Mac.

2005-04-10  Jan Djärv  <jan.h.d@swipnet.se>

	* NEWS: Mention fontSet for Lucid menus.

2005-04-10  Masatake YAMATO  <jet@gyve.org>

	* compilation.txt (symbol): Add gcov-file
	gcov-bb-file gcov-never-called-line gcov-called-line.

2005-04-08  Kenichi Handa  <handa@m17n.org>

	* TUTORIAL.ja: Updated header, contents synchronized with
	TUTORIAL at 2005-04-01T00:31:25Z!rms@gnu.org.

2005-04-06  Pavel Janík  <Pavel@Janik.cz>

	* TUTORIAL.cs: Updated header.

2005-04-05  Werner Lemberg  <wl@gnu.org>

	* TUTORIAL.de: Updated header.

2005-04-05  Marcelo Toledo  <marcelo@gnu.org>

	* TUTORIAL.translators: Added the field Maintainer.

2005-04-04  Thien-Thi Nguyen  <ttn@gnu.org>

	* TUTORIAL.it: Move "copying conditions at end" sentence after title.

2005-04-04  Thien-Thi Nguyen  <ttn@gnu.org>

	* TUTORIAL.ja: Update text before first period.
	Reported by Kenichi Handa.

2005-04-02  Richard M. Stallman  <rms@gnu.org>

	* TUTORIAL.ja, TUTORIAL.cn, TUTORIAL.ru, TUTORIAL.zh: Remove the
	old intro line that apparently was a longer version of "Emacs
	tutorial".

	* TUTORIAL.es: Clean up line breaks.

2005-04-01  Marcelo Toledo  <marcelo@gnu.org>

	* TUTORIAL.cn, TUTORIAL.cs, TUTORIAL.de,
	* TUTORIAL.es, TUTORIAL.fr, TUTORIAL.it, TUTORIAL.ja, TUTORIAL.ko,
	* TUTORIAL.pl, TUTORIAL.pt_BR, TUTORIAL.ro, TUTORIAL.ru,
	* TUTORIAL.sk, TUTORIAL.sl, TUTORIAL.th, TUTORIAL.zh: Fix title line.

2005-04-01  Ognyan Kulev  <ogi@fmi.uni-sofia.bg>

	* TUTORIAL.bg: Fix title line; Applied TUTORIAL changes in
	2005-02-08T14:20:54Z!lute@gnu.org, "Emacs" is not transliterated to cyrillic anymore;
	Minor fixes.

2005-04-01  Mats Lidell  <matsl@contactor.se>

	* TUTORIAL.sv: Sync some other changes with the TUTORIAL version
	2005-04-01T00:31:25Z!rms@gnu.org.

2005-04-01  Lute Kamstra  <lute@gnu.org>

	* TUTORIAL.nl: Fix title line.

2005-03-30  Thien-Thi Nguyen  <ttn@gnu.org>

	* TUTORIAL: Add title line.
	* TUTORIAL.bg, TUTORIAL.cn, TUTORIAL.cs, TUTORIAL.de,
	* TUTORIAL.es, TUTORIAL.fr, TUTORIAL.it, TUTORIAL.ja,
	* TUTORIAL.ko, TUTORIAL.nl, TUTORIAL.pl, TUTORIAL.pt_BR,
	* TUTORIAL.ro, TUTORIAL.ru, TUTORIAL.sk, TUTORIAL.sl
	* TUTORIAL.sv, TUTORIAL.th, TUTORIAL.zh: Likewise.

2005-03-29  Reiner Steib  <Reiner.Steib@gmx.de>

	* gnus-refcard.tex, gnus-logo.eps: New files.

2005-03-23  David Ponce  <david@dponce.com>

	* NEWS: Mention recentf-keep.

2005-03-17  Lute Kamstra  <lute@gnu.org>

	* TODO: Remove define-generic-mode entry (DONE).

2005-03-10  Michael Albinus  <michael.albinus@gmx.de>

	* NEWS: Explain how to default Tramp to FTP.

2005-03-05  YAMAMOTO Mitsuharu  <mituharu@math.s.chiba-u.ac.jp>

	* NEWS: Mention Carbon build on Mac OS 9.

2005-03-01  David Kastrup  <dak@gnu.org>

	* DEBUG: Add information about `-fno-crossjumping' for GCC.

2005-02-14  Lute Kamstra  <lute@gnu.org>

	* TODO: Remove battery.el entry (DONE).

	* TUTORIAL.nl: Synchronize with TUTORIAL.  Correct some typos.
	Make the terminology more consistent.  Fill the text using the
	default `fill-column'.

2005-02-08  Lute Kamstra  <lute@gnu.org>

	* TUTORIAL: Remove some uses of the term "buffer" before it is
	properly introduced.  Update the description of the mode line.
	Consistently use "<ESC>" to denote the ESC key and "<SPC>" to
	denote the Space bar.  Capitalize all command descriptions.

2005-02-06  Richard M. Stallman  <rms@gnu.org>

	* DEBUG: Minor clarification.

2005-02-05  Frederik Fouvry  <fouvry@CoLi.Uni-SB.DE>

	* emacs.bash: Update the name of the socket of the Emacs server.

2005-01-22  David Kastrup  <dak@gnu.org>

	* NEWS: Mention alias `find-grep' for `grep-find'.

2005-01-22  Nick Roberts  <nickrob@snap.net.nz>

	* TODO: Add entry for toolbar on ttys.

2005-01-18  Nick Roberts  <nickrob@snap.net.nz>

	* DEBUG: Suggest separate terminal for debug session.

2005-01-15  Frederik Fouvry  <fouvry@CoLi.Uni-SB.DE>

	* TUTORIAL.nl: Correct translation and the Dutch text (typos).
	More consistent use of terminology.

2005-01-13  Cheng Gao  <chenggao@gmail.com>

	* MORE.STUFF: Add entries of some well known and widely used packages.

2005-01-07  Lars Hansen  <larsh@math.ku.dk>

	* NEWS: Describe desktop package lazy restore feature.

2004-12-21  Richard M. Stallman  <rms@gnu.org>

	* DISTRIB: Don't say "freeware".

2004-12-15  Nick Roberts  <nickrob@snap.net.nz>

	* DEBUG: Change printing example to break on a procedure name.

2004-12-11  Dan Nicolaescu  <dann@ics.uci.edu>

	* e/eterm.ti: Add rs1.
	* e/eterm: Regenerate.

2004-12-08  Alexandre VEYRENC  <veyrenc@wanadoo.fr>  (tiny change)

	* fr-refcard.tex: Fix typos.

2004-12-07  Jan Djärv  <jan.h.d@swipnet.se>

	* PROBLEMS: Update information about klipper on KDE.

2004-11-26  Jan Djärv  <jan.h.d@swipnet.se>

	* NEWS: Rename use-old-gtk-file-dialog to x-use-old-gtk-file-dialog.

2004-10-08  Frédéric Bothamy  <frederic.bothamy@free.fr>  (tiny change)

	* TUTORIAL.fr: Minor wording fix.

2004-10-04  Luc Teirlinck  <teirllm@auburn.edu>

	* enriched.doc: Update for new bindings of `set-left-margin' and
	`set-right-margin'.

2004-10-04  Kim F. Storm  <storm@cua.dk>

	* DEBUG: Mention pp and ff commands.

2004-09-26  Luc Teirlinck  <teirllm@auburn.edu>

	* enriched.doc: `enriched-annotation-alist' is now called
	`enriched-translations'.

2004-09-26  Dan Nicolaescu  <dann@ics.uci.edu>

	* e/eterm.ti: Comment out smcup, rmcup.  Add kbs, kdch1, rc, sc.
	Reformat.
	* e/eterm: Regenerate.

2004-09-25  Jan Djärv  <jan.h.d@swipnet.se>

	* PROBLEMS: Updated exec-shield description.

2004-09-16  Dan Nicolaescu  <dann@ics.uci.edu>

	* e/eterm.ti: Change the strings for smso and rmso.
	* e/eterm: Regenerate.

2004-09-09  Thien-Thi Nguyen  <ttn@gnu.org>

	* MORE.STUFF (EDB): Update entry.

2004-09-07  Dan Nicolaescu  <dann@ics.uci.edu>

	* e/eterm.ti: Add `op' entry to enable colors in term.
	* e/eterm: Regenerate.

2004-09-04  Eric S. Raymond  <esr@thyrsus.com>

	* PROBLEMS: More reorganization to exile old stuff to the
	pre-2000 section.  I looked up end-of-life dates for a bunch
	of old Unixes to check.

2004-08-24  Bill Wohler  <wohler@newt.com>

	* NEWS, MH-E-NEWS: Upgraded to MH-E version 7.82.

2004-08-22  David Kastrup  <dak@gnu.org>

	* PROBLEMS, MAILINGLISTS: Update AUCTeX information.

2004-08-21  Bill Wohler  <wohler@newt.com>

	* NEWS, MH-E-NEWS: Upgraded to MH-E version 7.81.

2004-08-21  Eric S. Raymond  <esr@thyrsus.com>

	* PROBLEMS: Massively rearranged by category, to make environment
	features and symptoms easier to find.  Bugs relating to
	20th-century systems moved to the end.  Most problem headers
	changed to "object: variation" format.

2004-08-15  Bill Wohler  <wohler@newt.com>

	* NEWS, MH-E-NEWS: Upgraded to MH-E version 7.4.80.

2004-08-14  Romain Francoise  <romain@orebokech.com>

	* NEWS: Mention the thumbs.el package.

2004-08-14  Eric Hanchrow  <offby1@blarg.net>

	* TUTORIAL.es: Replace actual whitespace with the magic string
	that causes help-with-tutorial to automatically insert the correct
	amount.

2004-08-10  Steven Tamm  <steventamm@mac.com>

	* PROBLEMS: Remove description of Mac OS version upgrade
	problems as it is no longer applicable.

2004-07-27  Werner Lemberg  <wl@gnu.org>

	* NEWS: Document all new tutorials.

2004-08-05  Reiner Steib  <Reiner.Steib@gmx.de>

	* GNUS-NEWS: Import from the v5_10 branch of the Gnus repository.

	* NEWS (Gnus package): Gnus includes Sieve and PGG.  Gnus changes
	are described in GNUS-NEWS.

2004-08-02  Reiner Steib  <Reiner.Steib@gmx.de>

	* gnus.xpm, gnus-pointer.xbm, gnus-pointer.xpm: Import from the
	v5_10 branch of the Gnus repository.

2004-07-14  Luc Teirlinck  <teirllm@auburn.edu>

	* MORE.STUFF: Tramp is now distributed with Emacs.

2004-07-12  Bill Wohler  <wohler@newt.com>

	* NEWS, MH-E-NEWS: Upgraded to MH-E version 7.4.4.

2004-07-08  David Kastrup  <dak@gnu.org>

	* NEWS (Lisp changes in 21.4): Document (match-data t) change.

2002-06-26  Eli Zaretskii  <eliz@is.elta.co.il>

	* FOR-RELEASE: Moved to the admin directory.

2004-06-24  David Kastrup  <dak@gnu.org>

	* NEWS: Move description from new paragraph-start and
	indent-line-function defaults to general news instead of new
	packages.  Same for query-replace-skip-read-only.
	Add description of new `\,' and `\?' replacement string features.

2004-06-23  Luc Teirlinck  <teirllm@auburn.edu>

	* MORE.STUFF: Delete obsolete URL.

2004-06-10  Lars Hansen  <larsh@math.ku.dk>

	* NEWS: Describe dired-omit-mode.  Describe desktop package changes.

2004-05-29  Steven Tamm  <steventamm@mac.com>

	* PROBLEMS: Document the workaround for the Mac OS X port not
	picking up the environment variables from dotfiles.

2004-05-16  Juri Linkov  <juri@jurta.org>

	* TUTORIAL.pt_BR: Add coding: latin-1, sentence-end-double-space: nil.

	* ru-refcard.tex: Add C-u and RET to `C-h t Russian'.

2004-05-15  Alex Ott  <ott@jet.msk.su>

	* ru-refcard.tex, ru-refcard.ps: New files.

2004-05-14  David Ponce  <david@dponce.com>

	* tree-widget: New directory containing tree-widget themes and images.

2004-04-13  Marcelo Toledo  <marcelo@gnu.org>

	* TUTORIAL.pt_BR: Initial check-in.

2004-05-06  Dave Love  <fx@gnu.org>

	* emacs.py: New file for python-mode's internal use.

2004-04-22  Stefan Monnier  <monnier@iro.umontreal.ca>

	* TODO: Use outline mode.  Remove compile.el entry (done).

2004-04-18  Juri Linkov  <juri@jurta.org>

	* TUTORIAL.fr, TUTORIAL.pl, TUTORIAL.ru, TUTORIAL.sl, TUTORIAL.sv
	* TUTORIAL.th: Add sentence-end-double-space: nil.

	* TUTORIAL.it, TUTORIAL.nl, TUTORIAL.sv: Add coding: latin-1.

2004-04-16  Alex Ott  <ottalex@narod.ru>

	* TUTORIAL.ru: Various corrections.

2004-04-14  Jan Nieuwenhuizen  <janneke@gnu.org>

	* TUTORIAL.nl: Update Delete/Delback translation.

2004-04-05  Jesper Harder  <harder@ifa.au.dk>

	* TODO: Remove index-apropos entry.

2004-04-01  Juri Linkov  <juri@jurta.org>

	* HELLO: Add Javanese.

2004-03-29  Vinicius Jose Latorre  <viniciusjl@ig.com.br>

	* ps-prin1.ps: Clip the header and footer area, so text will not be
	printed outside header or footer, respectively.
	(HeaderClip, FooterClip): New PostScript funs.
	(HeaderText, FooterText): Adjust PostScript code.

2004-03-29  Jan Djärv  <jan.h.d@swipnet.se>

	* TODO: Removed drag-and-drop entry (DONE).

2004-03-19  Kim F. Storm  <storm@cua.dk>

	* TODO: Remove entries for fringe related issues (DONE).
	Remove entry about image-relative coordinates of mouse clicks (DONE).

2004-03-11  Daniel Pfeiffer  <occitan@esperanto.org>

	* compilation.txt: New file.

2004-02-29  Juanma Barranquero  <lektu@terra.es>

	* NEWS: Remove bogus reference to user option unicode-data.

2004-02-16  Klaus Zeitler  <kzeitler@lucent.com>

	* PROBLEMS: Document crashes on X when build with GCC and GNU ld.

2004-02-08  Andreas Schwab  <schwab@suse.de>

	* NEWS: Fix typo.

2003-12-29  Ognyan Kulev  <ogi@fmi.uni-sofia.bg>

	* TUTORIAL.bg: Use windows-1251 encoding.  Fix punctuation errors.

2003-11-21  Lars Hansen  <larsh@math.ku.dk>

	* TODO: Add plans for change of file attributes UID and GID from
	integer to string.

2003-11-10  Kailash C. Chowksey  <klchxbec@m-net.arbornet.org>

	* HELLO: Add Kannada.

2003-11-05  Juri Linkov  <juri@jurta.org>

	* HELLO: Fix language names.  Add C, Braille, Georgian, Ukrainian.
	Add IPA pronunciation to English.  Fix tab widths.

2003-11-03  David Ponce  <david.ponce@wanadoo.fr>

	* PROBLEMS: Document segfaults with Linux kernels that enable the
	Exec-shield functionality.

2003-10-30  Kenichi Handa  <handa@m17n.org>

	* HELLO: Fix cases of language names.  Make German lines one.
	Delete FORTRAN, add Mathematics.

2003-10-24  Jan Djärv  <jan.h.d@swipnet.se>

	* PROBLEMS: Characters are displayed as empty boxes or
	with wrong font under X.

2003-09-30  Werner Lemberg  <wl@gnu.org>

	* TUTORIAL.de: Minor updates and grammatical fixes.

2003-09-02  Glenn Morris  <gmorris@ast.cam.ac.uk>

	* TODO: Add invisible text kill/yank issue.

2003-08-29  Wim Nieuwenhuizen  <wwwillem@xs4all.nl>

	* TUTORIAL.nl: Many changes.

2003-08-20  Stephen Eglen  <stephen@gnu.org>

	* MORE.STUFF: Update URLs for several projects.

2003-07-22  Andrew Choi  <akochoi@shaw.ca>

	* PROBLEMS: Truncated process output with pty's on Mac OS X.

2003-07-14  Nick Roberts  <nick@nick.uklinux.net>

	* NEWS: Merge in the changes for versions 21.2 and 21.3 as
	documented on the EMACS_21_1_RC branch.

2003-03-03  Chao-Hong Liu  <chliu@gnu.org>

	* TUTORIAL.cn: Updated.
	* TUTORIAL.zh: Updated.

2003-04-24  Bill Wohler  <wohler@newt.com>

	* MH-E-NEWS: Upgraded to MH-E version 7.3.

2003-04-03  Kenichi Handa  <handa@m17n.org>

	* HELLO: Fix the malayalam line.

2003-04-01  Dave Love  <fx@gnu.org>

	* letter.xpm: Use transparent/opaque `colors'.

	* letter.xbm: Deleted.

	* letter.pbm: New.

2003-03-24  Andreas Schwab  <schwab@suse.de>

	* HELLO: Remove extra TAB in Greek entries.

2003-03-03  Chao-Hong Liu  <chliu@gnu.org>

	* TUTORIAL.cn, TUTORIAL.zh: New files.

	* TUTORIAL.translators: List TUTORIAL.cn and TUTORIAL.zh.

2003-02-24  Kenichi Handa  <handa@m17n.org>

	* HELLO: Add Malayalam.

2003-02-13  Dave Love  <fx@gnu.org>

	* TUTORIAL.es: Add coding spec.

2003-02-11  Kenichi Handa  <handa@m17n.org>

	* HELLO: Fix Hindi and add Tamil.

2003-02-05  Francesco Potortì  <pot@gnu.org>

	* TUTORIAL.it: Italian tutorial.
	From Alfredo Finelli <alfredofnl@tiscali.it> (original translator).
	Revised by Francesco Potortì <pot@gnu.org>.

2003-02-03  Bill Wohler  <wohler@newt.com>

	* MH-E-NEWS: Upgraded to MH-E version 7.2.

2003-01-31  Joe Buehler  <jhpb@draco.hekimian.com>

	* MACHINES: Added Cygwin.

2003-01-27  Jan Djärv  <jan.h.d@swipnet.se>

	* DEBUG: Added note about xmon.

2003-01-20  Joanna Pluta  <joanna_p@gazeta.pl>

	* TUTORIAL.pl: Updated.

2003-01-11  Pavel Janík  <Pavel@Janik.cz>

	* TUTORIAL.sk: Updated to reflect changes in English version.
	From Miroslav Vaško <zemiak@zoznam.sk>.

2003-01-09  Francesco Potortì  <pot@gnu.org>

	* etags.1: Added reference to the new `etags --help --lang=LANG'
	option.

2003-01-08  Bill Wohler  <wohler@newt.com>

	* MH-E-NEWS: Upgraded to MH-E version 7.1.

2003-01-01  Steven Tamm  <steventamm@mac.com>

	* MACHINES: Added pointer to Mac OS X install instructions.

2002-12-10  Kenichi Handa  <handa@m17n.org>

	* TUTORIAL.sv: Renamed from TUTORIAL.se.

2002-11-29  Bill Wohler  <wohler@newt.com>

	* MH-E-NEWS: Upgraded to MH-E version 7.0.

2002-11-22  Rafael Sepúlveda  <drs@gnulinux.org.mx>

	* TUTORIAL.es: Extensively changed and updated.

2002-10-01  Bill Wohler  <wohler@newt.com>

	* MH-E-NEWS: Upgraded to mh-e version 6.1.1.

2002-09-16  Jonathan Yavner  <jyavner@engineer.com>

	* ses-example.ses: New file: example spreadsheet.

2002-09-04  Kenichi Handa  <handa@etl.go.jp>

	* HELLO: Fix Unicode Greek line.

2002-09-03  Kenichi Handa  <handa@etl.go.jp>

	* TUTORIAL.ja: Updated in accordance with the latest English
	version.

2002-09-01  Andreas Schwab  <schwab@suse.de>

	* TUTORIAL.de: Updated in accordance with the English version.
	From Mario Lang <mlang@delysid.org>.

2002-08-12  Markus Rost  <rost@math.ohio-state.edu>

	* HELLO: Fix some white spaces.

2002-06-26  Richard M. Stallman  <rms@gnu.org>

	* ps-prin0.ps, ps-prin1.ps: Add license exception.

2002-06-16  Eli Zaretskii  <eliz@is.elta.co.il>

	* TUTORIAL.fr: New version from Éric Jacoboni <jaco@teaser.fr>.

2002-05-04  Eli Zaretskii  <eliz@is.elta.co.il>

	* HELLO: Add a few greetings that use Unicode characters.

2002-04-20  Eli Zaretskii  <eliz@is.elta.co.il>

	* termcap.src: New version from ftp://invisible-island.net.

2002-03-24  Pavel Janík  <Pavel@Janik.cz>

	* TUTORIAL.translators: New file, list of tutorial translators.

2002-02-01  ShengHuo ZHU  <zsh@cs.rochester.edu>

	* gnus.xpm: Remove garbage.

2002-01-27  Pavel Janík  <Pavel@Janik.cz>

	* letter.xpm: New file, XPM variant of letter.xbm.

2001-12-03  Pavel Janík  <Pavel@Janik.cz>

	* COPYING: Move back.

2001-11-29  Pavel Janík  <Pavel@Janik.cz>

	* COPYING: Removed.

2001-11-23  Eli Zaretskii  <eliz@is.elta.co.il>

	* emacstool.1, etags.1, emacs.1: Modify distribution terms to
	something simpler than the GFDL.

2001-11-22  Colin Walters  <walters@debian.org>

	* PROBLEMS: Remove already applied calc info patches.
	Clarify that there is no such thing as Debian GNU/Linux 2.4.3.  ftpd is
	not handled by alternatives in Debian, the reporter surely meant
	just "--config ftp".

2001-11-18  Eli Zaretskii  <eliz@is.elta.co.il>

	* fr-survival.tex: New file, from Éric Jacoboni <jaco@teaser.fr>.

2001-11-17  Eli Zaretskii  <eliz@is.elta.co.il>

	* TUTORIAL.fr: New version from Éric Jacoboni <jaco@teaser.fr>.

2001-11-17  Colin Walters  <walters@debian.org>

	* PROBLEMS: Remove calc problems.

2001-11-16  Eli Zaretskii  <eliz@is.elta.co.il>

	* TUTORIAL.fr: New file.  From Éric Jacoboni <jaco@teaser.fr>.

2001-11-10  Eli Zaretskii  <eliz@is.elta.co.il>

	* Makefile (mostlyclean, clean, distclean, maintainer-clean):
	Add *.dvi and *.log.
	(SOURCES): Update the list of files.

	* calccard.tex: New file.
	* calccard.ps: New file.

2001-11-01  Eli Zaretskii  <eliz@is.elta.co.il>

	* etags.1: Replace presentation-level troff macros that simulate
	tables with tbl markup.  From Eric S. Raymond <esr@thyrsus.com>.

2001-10-20  Gerd Moellmann  <gerd@gnu.org>

	* (Version 21.1 released.)

2001-09-29  Eli Zaretskii  <eliz@is.elta.co.il>

	* HELLO: Fix the Italian and Maltese entries.  From Trevor Spiteri
	<tbspit@eng.um.edu.mt>.

2001-08-25  Pavel Janík  <Pavel@Janik.cz>

	* HELLO: Slovak language name added to be compatible with other
	languages.

2001-08-23  Eli Zaretskii  <eliz@is.elta.co.il>

	* TUTORIAL.pl: Updated in accordance with the English version.
	From Beata Wierzchołowska <beataw@orient.uw.edu.pl> and
	Janusz S. Bien <jsbien@mail.uw.edu.pl>.

2001-08-14  Eli Zaretskii  <eliz@is.elta.co.il>

	* MACHINES: Modify the entry for HITACHI SR2001/SR2201 series, as
	per config.sub and config.guess.  Reported by Ryo Furue
	<furufuru@ccsr.u-tokyo.ac.jp>.

2001-08-10  Pavel Janík  <Pavel@Janik.cz>

	* TUTORIAL.sk: Updated in accordance with the English version.
	From Miroslav Vaško <vasko@debian.cz>.

2001-08-08  Eli Zaretskii  <eliz@is.elta.co.il>

	* TUTORIAL.ko: Updated in accordance with the English version.
	From Koaunghi Un <koaunghi@world.kaist.ac.kr>.

2001-08-06  Pavel Janík  <Pavel@Janik.cz>

	* TUTORIAL.cs: Update from Milan Zamazal.

2001-08-05  Pavel Janík  <Pavel@Janik.cz>

	* TUTORIAL.cs, TUTORIAL.sk, cs-refcard.tex, sk-refcard.tex: E-mail
	address of Milan Zamazal changed.

2001-08-04  Pavel Janík  <Pavel@Janik.cz>

	* TUTORIAL, TUTORIAL.cs: Be consistent when naming CONTROL and
	META keys.

2001-05-17  Francesco Potortì  <pot@gnu.org>

	* etags.1: Add the latest changes to etags behavior.

2001-05-04  Eli Zaretskii  <eliz@is.elta.co.il>

	* emacsclient.1: Place in the public domain.

2001-04-29  Eli Zaretskii  <eliz@is.elta.co.il>

	* emacstool.1: Place under GFDL.

2001-04-25  Eli Zaretskii  <eliz@is.elta.co.il>

	* emacs.1: Place under GFDL.

	* etags.1: Ditto.

	* gfdl.1: New file.

2001-04-18  Gerd Moellmann  <gerd@gnu.org>

	* TUTORIAL.sk, sk-survival.tex
	* sk-refcard.ps, sk-refcard.tex, sk-dired-ref.ps
	* sk-dired-ref.tex: New files.

	* cs-survival.tex, cs-dired-ref.ps, cs-dired-ref.tex: New files.
	From Pavel@Janik.cz (Pavel Janík).

2001-04-10  Vinicius Jose Latorre  <vinicius@cpqd.com.br>

	* ps-prin1.ps: Footer implementation.  Doc fix.
	(doLineNumber): Code fix for line number color.
	(BeginPage, BeginSheet, HeaderFramePath, HeaderFrame, HeaderText):
	Code fix for footer implementation.
	(TextStart, SetFooterLines, FooterFrameStart, doFramePath)
	(FooterFramePath, doFrame, FooterFrame, FooterStart)
	(HeaderOrFooterTextLines, HeaderOrFooterText, FooterText): New funs.

2001-04-03  Gerd Moellmann  <gerd@gnu.org>

	* splash8.xpm: New image from Luis Fernandes <elf@ee.ryerson.ca>
	for color depth 8.

2001-04-02  Vinicius Jose Latorre  <vinicius@cpqd.com.br>

	* ps-prin1.ps: Line and paragraph spacing feature.
	(LineHS, ParagraphHS, EffectUnderline, EffectStrikeou, EffectOverline)
	(EffectShadow, EffectBox, EffectOutline): New vars.
	(PSL, S, EF, printZebra, doColumnZebra, doZebra): Code fix.
	(PHL, LHL): New funs.

	* ps-prin2.ps: File eliminated.

2001-03-26  Gerd Moellmann  <gerd@gnu.org>

	* splash.pbm: New image from Luis Fernandes <elf@ee.ryerson.ca>.

2001-03-15  Gerd Moellmann  <gerd@gnu.org>

	* splash.xpm, splash.pbm: Replaced with new images from
	Luis Fernandes <elf@ee.ryerson.ca>.

2001-03-05  Gerd Moellmann  <gerd@gnu.org>

	* cs-refcard.ps, cs-refcard.tex: New files.

2001-02-26  Gerd Moellmann  <gerd@gnu.org>

	* THE-GNU-PROJECT: New file.

2001-02-22  Andrew Innes  <andrewi@gnu.org>

	* MACHINES: Update pointer to MS-Windows install instructions.

2001-02-20  Vinicius Jose Latorre  <vinicius@cpqd.com.br>

	* ps-prin1.ps: Code fix to support `ps-zebra-stripe-follow'
	functionality enhancement.
	(doColumnZebra): Code fix.

2001-02-08  Dave Love  <fx@gnu.org>

	* tasks.texi, SERVICE: Updated.

2001-02-03  Andrew Innes  <andrewi@gnu.org>

	* PROBLEMS: Add note about need to specify extra compiler flags
	with recent Cygwin ports of gcc.

2001-01-27  Eli Zaretskii  <eliz@is.elta.co.il>

	* DEBUG: Expand and update, based on the instructions to
	pretesters, nt/INSTALL, and private communications and experience.

2001-01-17  Dave Love  <fx@gnu.org>

	* termcap.src: New version from http://www.tuxedo.org/~esr/terminfo/.

2001-01-08  Gerd Moellmann  <gerd@gnu.org>

	* TUTORIAL.es: New file.

2001-01-08  Kevin Gallagher  <kevingal@onramp.net>

	* edt-user.doc: Updated to reflect EDT Emulation version 4.0
	enhancements.

2000-12-29  Gerd Moellmann  <gerd@gnu.org>

	* fr-refcard.tex, fr-refcard.ps, fr-drdref.tex, fr-drdref.ps: New
	files.

2000-12-29  Vinicius Jose Latorre  <vinicius@cpqd.com.br>

	* ps-prin1.ps: Handle form feed better when ps-zebra-stripe-follow
	is non-nil.
	(printZebra, BeginPage): Code fix.

2000-12-15  Miles Bader  <miles@gnu.org>

	* DEBUG: Add note about using `inverse-video' to detect excessive
	screen redraw.

2000-12-07  Dave Love  <fx@gnu.org>

	* CODINGS, CHARSETS: Removed.  (Mule 2.3 relics.)

2000-11-30  Vinicius Jose Latorre  <vinicius@cpqd.com.br>

	* ps-prin1.ps: Eliminated the line number font predefinition.

2000-11-09  Kenichi Handa  <handa@etl.go.jp>

	* TUTORIAL.ja: Adjusted for the change of TUTORIAL (use C-x C-l,
	not M-:, as example of disabled command).

2000-11-02  Gerd Moellmann  <gerd@gnu.org>

	* ONEWS.1, ONEWS.2, ONEWS.3, ONEWS.4: Renamed from NEWS.*.

2000-10-16  Gerd Moellmann  <gerd@gnu.org>

	* 3B-MAXMEM, AIX.DUMP, SUN-SUPPORT: Removed.

	* tasks.texi: Updated to the version from /gd/gnuorg.

	* FTP: Refer to the GNU web site.

2000-10-12  Dave Love  <fx@gnu.org>

	* gnus.pbm: New file.

	* gnus.xbm: Deleted.

2000-10-05  Miles Bader  <miles@lsi.nec.co.jp>

	* gnus-pointer.xbm, gnus-pointer.xpm: Remove top empty line.

2000-09-22  Gerd Moellmann  <gerd@gnu.org>

	* splash.xbm: File removed.
	* splash.pbm: New file.

2000-09-20  Gerd Moellmann  <gerd@gnu.org>

	* splash.xbm: New file.

2000-09-19  Gerd Moellmann  <gerd@gnu.org>

	* splash.xpm: New file.

2000-09-11  Dave Love  <fx@gnu.org>

	* gnus.xbm, gnus.xpm, gnus-pointer.xpm, gnus-pointer.xbm: New
	files.

2000-08-29  Vinicius Jose Latorre  <vinicius@cpqd.com.br>

	* ps-prin3.ps: Eliminated.

	* ps-prin2.ps: Changed comment version (6.0).

	* ps-prin1.ps: Changed comment version (6.0).

	* ps-prin0.ps: Changed comment version (6.0).

2000-08-24  Wlodzimierz Bzyl  <matwb@univ.gda.pl>

	* survival.tex: New file.

2000-08-21  Gerd Moellmann  <gerd@gnu.org>

	* de-refcard.ps, de-refcard.tex: Renamed from refcard-de.*.

	* pl-refcard.ps, pl-refcard.tex: Renamed from refcard-pl.*.

2000-08-17  Gerd Moellmann  <gerd@gnu.org>

	* NEWS.1: Reintegrated into NEWS.

	* OOOOONEWS...OONEWS: Renamed to NEWS.1...NEWS.4.

2000-08-16  Gerd Moellmann  <gerd@gnu.org>

	* dired-ref.tex, dired-ref.ps: New files.

	* refcard-de.tex, refcard-de.ps: New files.

2000-07-20  Gerd Moellmann  <gerd@gnu.org>

	* emacs.1: Change `-b' to `-bw'.

2000-07-07  Andreas Schwab  <schwab@suse.de>

	* yow.lines: Fix indentation.

2000-06-07  Vinicius Jose Latorre  <vinicius@cpqd.com.br>

	* ps-prin0.ps: Insert a version number comment (5.2.2).
	Indentation fix.

	* ps-prin1.ps: Insert a version number comment (5.2.2).
	Can select page size with/without giving an error if PostScript
	printer doesn't have this kind of page size.  Zebra Stripe
	continues or restarts on next page.  Indentation fix.
	(BeginSheet): If necessary, rescale n-up to fit on the sheet of
	paper.
	(BeginDoc, doColumnZebra, HeaderText): Code fix.
	(SetPageSize): New proc.

	* ps-prin2.ps: Insert a version number comment (5.2.2).

	* ps-prin3.ps: Insert a version number comment (5.2.2).
	Indentation fix.

2000-05-18  Vinicius Jose Latorre  <vinicius@cpqd.com.br>

	* ps-prin1.ps: PostScript code compatibility with other utilities
	like mpage, psnup, etc.
	(isLineStep): Code fix.
	(BeginDoc, BeginSheet): Utility compatibility.

2000-05-03  Dave Love  <fx@gnu.org>

	* letter.xbm: New file.

2000-04-29  Vinicius Jose Latorre  <vinicius@cpqd.com.br>

	* ps-prin0.ps: PostScript level 1 compatibility.

	* ps-prin1.ps: PostScript level 1 compatibility, Upside-down
	printing and line number step.
	(BeginDoc, doLineNumber, SL, HL): Code fix.
	(isLineStep, PSL): New funs.

	* ps-prin3.ps: PostScript level 1 compatibility.

2000-04-10  Gerd Moellmann  <gerd@gnu.org>

	* refcard.bit: Removed.

2000-04-10  Wlodzimierz Bzyl  <matwb@monika.univ.gda.pl>

	* refcard-pl.ps: New file.
	* refcard-pl.tex: New file.

2000-03-30  Vinicius Jose Latorre  <vinicius@cpqd.com.br>

	* ps-prin0.ps: Replace gs_languagelevel by languagelevel.
	(DefOp): New proc.

	* ps-prin1.ps: Replace gs_languagelevel by languagelevel.
	(printBackground, SetColor): New procs.
	(ZebraColor): Renaming old ZebraGray var.

2000-03-23  Vinicius Jose Latorre  <vinicius@cpqd.com.br>

	* ps-prin1.ps: Eliminate SkipFirstPage.

2000-03-22  Vinicius Jose Latorre  <vinicius@cpqd.com.br>

	* ps-prin0.ps: Define command only for language level 1.

2000-03-16  Vinicius Jose Latorre  <vinicius@cpqd.com.br>

	* ps-prin0.ps: Define packedarray operator for language level 1,
	adjust setduplexmode and settumble definitions.

2000-03-15  Vinicius Jose Latorre  <vinicius@cpqd.com.br>

	* ps-prin0.ps: New file.

	* ps-prin1.ps, ps-prin3.ps: Eliminate CheckConfig.

2000-01-05  Vinicius Jose Latorre  <vinicius@cpqd.com.br>

	* ps-prin1.ps, ps-prin2.ps, ps-prin3.ps: New files.

1999-11-30  Paul Eggert  <eggert@twinsun.com>

	* PROBLEMS: Update Solaris 2.6 and 7 problems.

1999-11-22  Paul Eggert  <eggert@twinsun.com>

	* NEWS: Rename messages-locale to system-messages-locale
	and time-locale to system-time-locale.

1999-10-24  Noah Friedman  <friedman@splode.com>

	* yow.lines: Add more quotes.  Correct a misquote.

	* spook.lines: Add more phrases.

1999-10-23  Paul Eggert  <eggert@twinsun.com>

	* NEWS: Describe new functions and variables for locales.

1999-10-07  Gerd Moellmann  <gerd@gnu.org>

	* TUTORIAL.ro: Change copyright statement.

1999-07-12  Richard Stallman  <rms@gnu.org>

	* Version 20.4 released.

1999-06-27  Karl Heuer  <kwzh@gnu.org>

	* yow.lines: Fix indentation.  Fix typo.

1999-01-19  Dave Love  <fx@gnu.org>

	* MORE.STUFF: Revamped.

1999-01-14  Dave Love  <fx@gnu.org>

	* FAQ: Merge posted updates.

1998-12-14  Dave Love  <fx@gnu.org>

	* FAQ: Somewhat edited copy of the most recently posted version.

1998-11-04  Kenichi Handa  <handa@etl.go.jp>

	* MACHINES (NEC EWS4800): New section.

1998-09-04  Karl Heuer  <kwzh@gnu.org>

	* TUTORIAL: Use C-x C-l, not M-:, as example of disabled command.

1998-08-19  Richard Stallman  <rms@psilocin.ai.mit.edu>

	* Version 20.3 released.

	* TUTORIAL.ro: New file.

1998-04-10  Ken'ichi Handa  <handa@melange.gnu.org>

	* TUTORIAL.sl: Renamed back to the original.

1998-04-10  Kenichi Handa  <handa@etl.go.jp>

	* TUTORIAL.cs: Renamed from TUTORIAL.cz.
	* TUTORIAL.ja: Renamed from TUTORIAL.jp.
	* TUTORIAL.ka: Renamed from TUTORIAL.kr.
	* TUTORIAL.sk: Renamed from TUTORIAL.sl.

1998-04-06  Kenichi Handa  <handa@etl.go.jp>

	* TUTORIAL.jp: Re-translated for the latest TUTORIAL.

1998-03-26  Richard Stallman  <rms@psilocin.gnu.org>

	* TUTORIAL.sl: New file.

1997-09-19  Richard Stallman  <rms@psilocin.gnu.ai.mit.edu>

	* Version 20.2 released.

1997-09-15  Richard Stallman  <rms@psilocin.gnu.ai.mit.edu>

	* Version 20.1 released.

1997-06-02  Ken'ichi Handa  <handa@psilocin.gnu.ai.mit.edu>

	* CODINGS, CHARSETS: New files.

1996-08-11  Richard Stallman  <rms@psilocin.gnu.ai.mit.edu>

	* Version 19.33 released.

1996-07-31  Richard Stallman  <rms@psilocin.gnu.ai.mit.edu>

	* Version 19.32 released.

1996-06-23  Richard Stallman  <rms@psilocin.gnu.ai.mit.edu>

	* refcard.ps: File obtained from someone else;
	it was generated badly here.

1996-05-25  Karl Heuer  <kwzh@gnu.ai.mit.edu>

	* Version 19.31 released.

1996-05-25  Karl Heuer  <kwzh@gnu.ai.mit.edu>

	* TUTORIAL: Rephrase the first page to fit on a standard tty screen.

1996-05-03  Richard Stallman  <rms@delasyd.gnu.ai.mit.edu>

	* emacs.bash: Use >|.

1996-01-20  Geoff Voelker  <voelker@cs.washington.edu>

	* rgb.txt: New file.

1995-11-24  Richard Stallman  <rms@mole.gnu.ai.mit.edu>

	* Version 19.30 released.

1995-11-04  Lars Magne Ingebrigtsen  <larsi@ifi.uio.no>

	* gnus-tut.txt: New file.

1995-07-26  David J. MacKenzie  <djm@geech.gnu.ai.mit.edu>

	* Rename termcap to termcap.src, the historical name for an
	uninstalled termcap file.

1995-06-28  Eric S. Raymond  <esr@spiff.gnu.ai.mit.edu>

	* termcap.dat, termcap.ucb: Deleted and replaced.

	* termcap: New termcap file from the ncurses project; bigger,
	better, brighter, does away with waxy yellow buildup.
	Email me at terminfo@ccil.org if you have any trouble with this.

	* README: Changed to track above change.

1995-05-24  Karl Heuer  <kwzh@hal.gnu.ai.mit.edu>

	* TUTORIAL: Delete reference to ALT.  Change <Rubout> to <Delete>.

1995-04-26  Karl Heuer  <kwzh@nutrimat.gnu.ai.mit.edu>

	* Makefile (maintainer-clean): Rename from realclean.

1995-04-09  Richard Stallman  <rms@mole.gnu.ai.mit.edu>

	* tpu-edt.doc: Move here from ../lisp/tpu-doc.el.

1995-04-07  Boris Goldowsky  <boris@cs.rochester.edu>

	* enriched.doc: Rewritten and simplified.

1994-11-20  Richard Stallman  <rms@mole.gnu.ai.mit.edu>

	* Makefile (eterm): New rule.
	(TIC): New variable.

	* e/eterm, e/eterm.ti: New files.

1994-10-24  Boris Goldowsky  <boris@mole.gnu.ai.mit.edu>

	* enriched.doc: New file.

1994-09-07  Richard Stallman  <rms@mole.gnu.ai.mit.edu>

	* Version 19.26 released.

1994-07-03  Richard Stallman  (rms@gnu.ai.mit.edu)

	* TUTORIAL: Talk about flow control along with C-x C-s and C-s.

1994-05-30  Richard Stallman  (rms@mole.gnu.ai.mit.edu)

	* Version 19.25 released.

1994-05-23  Richard Stallman  (rms@mole.gnu.ai.mit.edu)

	* Version 19.24 released.

1994-05-16  Richard Stallman  (rms@mole.gnu.ai.mit.edu)

	* Version 19.23 released.

1994-04-21  Richard Stallman  (rms@mole.gnu.ai.mit.edu)

	* Makefile (clean): Delete DOC*.

1993-11-27  Richard Stallman  (rms@mole.gnu.ai.mit.edu)

	* Version 19.22 released.

1993-11-16  Richard Stallman  (rms@mole.gnu.ai.mit.edu)

	* Version 19.21 released.

1993-11-11  Richard Stallman  (rms@mole.gnu.ai.mit.edu)

	* Version 19.20 released.

1993-08-14  Richard Stallman  (rms@mole.gnu.ai.mit.edu)

	* Version 19.19 released.

1993-08-08  Richard Stallman  (rms@mole.gnu.ai.mit.edu)

	* Version 19.18 released.

1993-07-06  Jim Blandy  (jimb@geech.gnu.ai.mit.edu)

	* Version 19.16 released.

1993-06-19  Jim Blandy  (jimb@wookumz.gnu.ai.mit.edu)

	* version 19.15 released.

1993-06-17  Jim Blandy  (jimb@wookumz.gnu.ai.mit.edu)

	* Version 19.14 released.

1993-06-16  Jim Blandy  (jimb@wookumz.gnu.ai.mit.edu)

	Bring mumbleclean targets into conformance with GNU coding standards.
	* Makefile (distclean): Don't remove backup and autosave files.
	These are easy to get rid of in other ways, and a pain to lose.
	(mostlyclean, realclean): New targets.

1993-06-08  Jim Blandy  (jimb@wookumz.gnu.ai.mit.edu)

	* Version 19.13 released.

1993-05-30  Richard Stallman  (rms@mole.gnu.ai.mit.edu)

	* Version 19.10 released.

1993-05-27  Jim Blandy  (jimb@geech.gnu.ai.mit.edu)

	* Version 19.9 released.

1993-05-24  Jim Blandy  (jimb@wookumz.gnu.ai.mit.edu)

	* Version 19.8 released.

1993-05-22  Jim Blandy  (jimb@geech.gnu.ai.mit.edu)

	* Version 19.7 released.

1993-05-19  Jim Blandy  (jimb@wookumz.gnu.ai.mit.edu)

	* MACHINES: Mention Linux.

1993-04-26  Jim Blandy  (jimb@totoro.cs.oberlin.edu)

	* MACHINES: Add section for NeXT, from Thorsten Ohl.

1993-04-28  Eric S. Raymond  (eric@mole.gnu.ai.mit.edu)

	* NEWS: Documented picture-mode improvements.

1993-04-25  Eric S. Raymond  (eric@mole.gnu.ai.mit.edu)

	* NEWS: Described the new properties of arrow keys and
	next-line-add-newlines.  Fixed up the GUD description, it was
	out of date.  This file referenced LNEWS when it should have
	said news.texi; fixed.

	* news.texi: invocation-name now exists.

1993-03-27  Eric S. Raymond  (eric@geech.gnu.ai.mit.edu)

	* MORE.STUFF: Added.

1993-03-22  Eric S. Raymond  (eric@geech.gnu.ai.mit.edu)

	* NEWS: Preserved jimb's last change (documenting kill on
	read-only buffers).

	Added documentation on new info features.

1993-03-22  Eric S. Raymond  (eric@geech.gnu.ai.mit.edu)

	* spook.lines: Alpha-sorted this, and added some new hot buttons
	for the 1990s.

1993-03-19  Eric S. Raymond  (eric@geech.gnu.ai.mit.edu)

	* MACHINES: Deleted some VMS caveats.  If the src and lisp
	ChangeLogs are correct, dired and mail and process control are now
	fully supported.

	* NEWS: Added finder news.

1993-03-19  Richard Stallman  (rms@geech.gnu.ai.mit.edu)

	* NEWS: Changed.

1993-03-19  Eric S. Raymond  (eric@geech.gnu.ai.mit.edu)

	* sex.6: Added 900-line support.

	* NEWS: Added news about the package finder.

1993-03-19  Eric S. Raymond  (eric@geech.gnu.ai.mit.edu)

	* MACHINES: `Last updated 10 Feb 1992.' was obviously wrong, so
	I nuked it.  Let the file mod date serve.  Merged in APOLLO and
	SUNBUG files.  Changed references to 18.* to past tense.

	* emacs.names: Merged into JOKES.  I faked a mail header from the
	Unknown User to delimit the first (unheaded) bit.

	* Makefile (relock, unlock): New productions.

1993-03-18  Eric S. Raymond  (eric@geech.gnu.ai.mit.edu)

	Augean-stable cleaning time.  Partly to save space, but mostly to
	reduce the dizzying amount of *stuff* confronting someone exploring
	the Emacs distribution, I have the following changes in the etc
	directory:

	* CHARACTERS: Merged into TO-DO file under the heading "Long Range:"

	* DIFF, CCADIFF, GOSDIFF: Merged into a new outline file titled
	OTHER.EMACSES.  The present names don't really convey anything.
	Various key bindings and feature descriptions have been updated.

	* NICKLES.WORTH: Nuked.  This is copyrighted material that could land
	FSF in hot water.

	* INTERVAL.IDEAS: Nuked.  RMS's thinking, and indeed the
	implementation of intervals, have progressed way beyond this.

	* RCP: Nuked.  It no longer said anything but "Ooops, sorry!"

	* ED.WORSHIP, GNU.JOKES: Merged into a mailbox called JOKES.
	Future jokes can accumulate there.

	* DISTRIB: The actual domestic order form is now ORDERS.USA.
	The DISTRIB text now mentions 19.

	* ORDERS.USA: Created.  This is just the order form.
	DISTRIB has a pointer to it at the beginning.

	* EUROPE: Renamed to ORDERS.EUROPE.  DISTRIB now has a pointer
	to it at the beginning.

	* OOOONEWS, OOOONEWS: Nuked.  It's version 19 --- nobody needs the
	version 15 and 17 files anymore.

	All files marked "Nuked" have actually been moved to =-prefixed
	names as per convention.  Originals of all files merged still
	exist with =-names.

1993-03-17  Eric S. Raymond  (eric@mole.gnu.ai.mit.edu)

	* XENIX: Nuked (moved to =XENIX).  The hackery it describes is
	no longer necessary in the presence of 19's function-key-map
	feature; I've added an explanation to the beginning of the file.

1993-03-10  Jim Blandy  (jimb@totoro.cs.oberlin.edu)

	* MACHINES: Update description of SYSVr3 and r4 support, due to
	Eric Raymond's changes.

1993-03-09  Jim Blandy  (jimb@totoro.cs.oberlin.edu)

	* MACHINES: Mention that you have to edit the configure script
	when you add support for a new machine, to get it to recognize the
	configuration name.

1992-11-20  Jim Blandy  (jimb@totoro.cs.oberlin.edu)

	* MACHINES: Converted to use GCC-style configuration names,
	instead of listing m/*.h and s/*.h files.  All knowledge of m/ and
	s/ files now lives in ../configure.

1992-10-06  Roland McGrath  (roland@churchy.gnu.ai.mit.edu)

	* NEWS: Document included tags tables.

1992-07-22  Eric S. Raymond  (eric@mole.gnu.ai.mit.edu)

	* Corrected the news about VC to reflect reality.

1992-07-17  Jim Blandy  (jimb@wookumz.gnu.ai.mit.edu)

	* etags.1: New file, from Richard K. Pixley at Cygnus.

1992-06-24  Jim Blandy  (jimb@pogo.cs.oberlin.edu)

	* Makefile: Most of the contents of this file were only relevant
	to things in `../lib-src'; removed all but the `distclean' and
	`clean' targets.

1992-04-14  Jim Blandy  (jimb@pogo.cs.oberlin.edu)

	* COPYING: Got June 1991 version of the GPL here.

1992-04-08  Jim Blandy  (jimb@pogo.cs.oberlin.edu)

	Move some files to new ../lib-src directory.  [approximate date]
	* Makefile: Copy to new ../lib-src directory.
	* aixcc.lex, b2m.c, cvtmail.c, digest-doc.c:
	* emacsclient.c, emacsserver.c, emacstool.c, env.c:
	* etags-vmslib.c, etags.c, fakemail.c, getdate.c, getdate.y:
	* getopt.c, getopt.h, getopt1.c, hexl.c, leditcfns.c:
	* make-docfile.c, movemail.c, qsort.c, sorted-doc.c:
	* test-distrib.c, testfile, timer.c, wakeup.c, yow.c:
	Move to new ../lib-src directory.

1992-04-07  Jim Blandy  (jimb@pogo.cs.oberlin.edu)

	* etags.c (print_help, print_version): New functions.
	(main): Options added to support them.

	* etags.c (longopts): New array of long names for the options.
	(main): Recognize them.

1992-04-06  Jim Blandy  (jimb@pogo.cs.oberlin.edu)

	* etags.c (C_entries): Remove comment saying that \" in a string
	isn't recognized as magic, because it is correctly handled.

	* getopt.c, getopt.h: New files, from GNU C library.
	* etags.c: Rewritten to use getopt.
	#include "getopt.h".
	(file_num): Variable deleted; its role is now played by getopt's
	optind.
	(main): Argument processing loop rewritten to call getopt to get
	next option.  Options which take parameters (-o and -i) rewritten
	to get parameter from optarg instead of argv[1].
	Filename preprocessing loop and update command changed similarly.
	* Makefile (etags, ctags): Depend on and link with getopt.h,
	getopt.o, and getopt1.o.
	(getopt.o, getopt1.o): New targets for the GNU getopt routines.

	* etags.c (outfflag): Variable deleted; it is non-zero iff outfile
	is non-zero.

	(main): In the argument processing loop, the 'goto next_arg'
	statements are breaking out of the switch statement in exactly the
	same way that a simple 'break' statement would; replace the gotos
	with breaks, and remove the label.

1992-04-06  Richard Stallman  (rms@mole.gnu.ai.mit.edu)

	* etags.c (C_entries): Clear tydef and next_token_is_func at start.
	(consider_token): Move next_token_is_func to global.

1992-04-02  Jim Blandy  (jimb@pogo.cs.oberlin.edu)

	* Makefile: Conform with GNU coding standards:
	(mostlyclean): New target, synonymous with clean.
	(TAGS, check): New targets.
	(INSTALL, INSTALLFLAGS): New variables.

1992-03-31  Jim Blandy  (jimb@pogo.cs.oberlin.edu)

	* Makefile, MACHINES, NEWS: Changed references to
	`config.emacs' to `configure'.

	* Makefile, MACHINES: Adjusted for renaming of share-lib to etc.

1992-03-30  Jim Blandy  (jimb@pogo.cs.oberlin.edu)

	* movemail.c (main): Allow tempname to be as long as necessary,
	instead of limiting it to 39 characters.

	* movemail.c (main): Move declaration of buf from top of function
	to local block surrounding the copy loop.  This makes it less
	likely to be confused with the buf used by the code which checks the
	permissions on outname's directory.

1992-03-20  Jim Kingdon  (kingdon@albert.gnu.ai.mit.edu)

	* SERVICE: Remove my entry.

1992-03-09  David J. MacKenzie  (djm@nutrimat.gnu.ai.mit.edu)

	* Makefile (emacstool, nemacstool, xvetool): Use ${CFLAGS}, not
	hardcoded -g.

	* movemail.c (xmalloc): Return char *, not int.
	(main) [!MAIL_USE_FLOCK]: Add a new conditional, MAIL_UNLINK_SPOOL,
	that is off by default -- normally don't unlink the mail spool
	file, just empty it.  Pass creat mode 0600, not 0666.

1992-02-07  Jim Blandy  (jimb@pogo.cs.oberlin.edu)

	* Makefile (../arch-lib): Depend on ${EXECUTABLES}.
	(all): Instead of here.
	(install): Don't use the -s option, since people need symbols to
	debug code.

1992-01-19  Eric Youngdale  (youngdale@v6550c.nrl.navy.mil)

	* etags-vmslib.c (fn_exp): Add type cast.

1992-01-18  Richard Stallman  (rms@mole.gnu.ai.mit.edu)

	* movemail.c: Changes in comments.

1992-01-13  Jim Blandy  (jimb@pogo.cs.oberlin.edu)

	* Makefile: Make the distclean target erase the DOC files from
	../share-lib and the executables from ../arch-lib.

1992-01-09  Jim Blandy  (jimb@pogo.cs.oberlin.edu)

	* emacsclient.c: #include <sys/stat.h>.
	(main): Do declare statbfr.

1991-12-21  Richard Stallman  (rms@mole.gnu.ai.mit.edu)

	* emacsserver.c, emacsclient.c [BSD]: Use either /tmp or ~
	for the socket, depending on SERVER_HOME_DIR.
	If using /tmp, put host name in the socket name.

	* movemail.c (pfatal_and_delete): New function.
	(main, popmail): Use it.
	(popmail): Close output before deleting messages.
	Check for error on close and on fsync.
	Use `fatal' where appropriate.
	(main): Remove (void).

	* aixcc.lex: New file.  Not officially part of Emacs.
	* Makefile: Rules for that.

1991-12-04  Jim Blandy  (jimb@pogo.gnu.ai.mit.edu)

	* yow.c (main): Rename all references to PATH_EXEC to PATH_DATA.

	* etags.c (main): Properly cast call to alloca that initializes
	included_files.

1991-08-17  Roland McGrath  (roland@geech.gnu.ai.mit.edu)

	* etags.c (files_are_tag_tables): Remove global var.
	(process_file): Don't test it.  Also remove hack checking for a
	file named "TAGS".
	(main): -i now takes an arg which is the name of a file to include.
	Collect these names and emit include tags for them after processing
	all the argument files.

1991-07-30  Richard Stallman  (rms@mole.gnu.ai.mit.edu)

	* wakeup.c: Terminate if parent goes away.

1991-07-18  Richard Stallman  (rms@mole.gnu.ai.mit.edu)

	* etags.c (C_entries): Process token before handling end of line.
	When inner loops reach end of line, just back up.
	Let the real end of line processing happen in just one place.
	(consider_token): Likewise.

1991-04-11  Jim Blandy  (jimb@geech.gnu.ai.mit.edu)

	* etags.c (TEX_mode): Skip comments while scanning the text to see
	which escape character this file uses.

1991-03-29  Richard Stallman  (rms@mole.gnu.ai.mit.edu)

	* emacsserver.c [USG]: Terminate if msgrcv fails.

1991-03-03  Richard Stallman  (rms@mole.ai.mit.edu)

	* emacsserver.c [BSD]: Check for errors on stdin after scanf.

1991-01-25  Jim Blandy  (jimb@churchy.ai.mit.edu)

	* make-docfile.c: Find the arguments to a C function correctly,
	by not ignoring the character that read_c_string returns.
	Don't even try to find argument names for functions that take MANY
	or UNEVALLED arguments, since they're a figment of the docstring's
	imagination.

1991-01-14  Jim Blandy  (jimb@churchy.ai.mit.edu)

	* make-docfile.c: Read the .elc files generated by the new byte
	compiler.

1990-12-31  Richard Stallman  (rms@mole.ai.mit.edu)

	* refcard.tex: Use cm fonts, not am, in multi-column mode.

1990-11-29  Richard Stallman  (rms@mole.ai.mit.edu)

	* movemail.c (mbx_delimit_begin): Put space before `unseen'.

1990-11-27  Richard Stallman  (rms@mole.ai.mit.edu)

	* Makefile (install*): No need to install wakeup.

1990-11-26  Richard Stallman  (rms@mole.ai.mit.edu)

	* Makefile (install*): Install emacsclient like etags.

1990-11-13  Richard Stallman  (rms@mole.ai.mit.edu)

	* movemail.c (error): Handle 3 args.
	(main): Don't check input access if using pop.

1990-10-16  Richard Stallman  (rms@mole.ai.mit.edu)

	* etags.c (find_entries): Check for numbers after Scheme suffix.

1990-10-14  Richard Stallman  (rms@mole.ai.mit.edu)

	* termcap.dat (vt200-80): Fix ke and ks to frob flag 1.

1990-10-09  Richard Stallman  (rms@mole.ai.mit.edu)

	* Makefile (nemacstool, xvetool): New targets.

1990-09-26  Richard Stallman  (rms@mole.ai.mit.edu)

	* emacsclient.c: Include errno.h and define related variables.

1990-09-23  Richard Stallman  (rms@mole.ai.mit.edu)

	* emacsclient.c: Change usage message.

1990-08-30  David Lawrence  (tale@pogo.ai.mit.edu)

	* emacs.1: Add break before -nw option.

1990-08-19  David J. MacKenzie  (djm@apple-gunkies)

	* qsort.c: Replace with GNU version.

1990-08-14  David J. MacKenzie  (djm@apple-gunkies)

	* wakeup.c: New program replacing loadst.c.

1990-08-14  Richard Stallman  (rms@sugar-bombs.ai.mit.edu)

	* emacsclient.c [USG]: Pass msgsnd only 4 args.

1990-08-09  David J. MacKenzie  (djm@pogo.ai.mit.edu)

	* etags.c: Rename `flag' variables for what they do instead of
	which option character sets them.

1990-05-28  Richard Stallman  (rms@sugar-bombs.ai.mit.edu)

	* loadst.c (main): Conditional to get load average on Apollo.

1990-05-22  Joseph Arceneaux  (jla@churchy.ai.mit.edu)

	* emacsserver.c: Set the permission on the socket to 0600.

1990-03-27  Richard Stallman  (rms@sugar-bombs.ai.mit.edu)

	* emacsclient.c [BSD]: Print clean message for failing getwd.

1990-03-20  David Lawrence  (tale@pogo.ai.mit.edu)

	* getdate.y: Use the getdate.y from GNU tar for timer.

1990-03-18  Jim Kingdon  (kingdon@pogo.ai.mit.edu)

	* emacsclient.c (main): Don't put brackets around "filename" in
	usage message.  It isn't optional.

1990-03-14  Joseph Arceneaux  (jla@churchy.ai.mit.edu)

	* etags.c (getit): Recognize '$' as beginning identifiers.

1990-02-22  David Lawrence  (tale@pogo.ai.mit.edu)

	* emacsserver.c: Renamed from server.c.
	* Makefile: Reference emacsserver rather than server.
	* MACHINES: Doc fix for new emacsserver name.

1990-01-25  Richard Stallman  (rms@sugar-bombs.ai.mit.edu)

	* emacsclient.c: Print program name in error messages.

1990-01-19  David Lawrence  (tale@cocoa-puffs)

	* timer.c, getdate.y (new files) and Makefile:
	Sub-process support for run-at-time in timer.el.
	Doesn't yet work correctly for USG.

1990-01-10  Jim Kingdon  (kingdon@pogo)

	* MACHINES: Add HP 300 running BSD.

1990-01-02  Richard Stallman  (rms@sugar-bombs.ai.mit.edu)

	* yow.c: Dynamically allocate buffer; skip header before random
	choice to avoid bias toward first item.

1989-12-24  Richard Stallman  (rms@sugar-bombs.ai.mit.edu)

	* etags.c (readline): Separate out init of `pend'.

1989-12-17  Richard Stallman  (rms@sugar-bombs.ai.mit.edu)

	* etags.c: Undo changes relating to isgoodhdr.

1989-12-16  Mosur Mohan  (rms@sugar-bombs.ai.mit.edu)

	* etags.c (isgoodhdr): New macro.
	(_gdh, notgdh): New variable used by that.
	(init): Initialize _gdh.
	(find_entries): Set header_file.
	(consider_token): Use isgoodhdr if in header file.

	* etags.c (total_size_of_entries):
	Was miscalculating by 1 in rewritten case.

	* etags.c (PAS_funcs): One arg to pfnote was missing.

1989-12-05  Joseph Arceneaux  (jla@spiff)

	* MACHINES: Change for the ULTRIX entry.

1989-11-21  Joseph Arceneaux  (jla@spiff)

	* etags.c (process_file): If file is not regular, return.

1989-11-06  Richard Stallman  (rms@sugar-bombs.ai.mit.edu)

	* loadst.c (main): Handle FIXUP_KERNEL_SYMBOL_ADDR.

1989-10-30  Richard Stallman  (rms@sugar-bombs.ai.mit.edu)

	* loadst.c (load_average): If HAVE_GETLOADAVG, use getloadavg.
	(main): If HAVE_GETLOADAVG, don't call `nlist'.

1989-10-25  Richard Stallman  (rms@sugar-bombs.ai.mit.edu)

	* etags.c (consider_token): Allow any number of typespec keywords
	after `typedef', before new type name.
	(enum sym_type): Add st_C_typespec.
	(C_create_stab): Put typespec kwds in table.

1989-08-27  Richard Stallman  (rms@apple-gunkies.ai.mit.edu)

	* etags.c (main): Don't depend on name invoked by.
	If CTAGS is not defined, assume it is ETAGS.

1989-07-31  Richard Stallman  (rms@sugar-bombs.ai.mit.edu)

	* etags.c (L_funcs): Allow package name in define construct,
	as in (foo::defmumble name-defined ...).

1989-07-30  Richard Stallman  (rms@sugar-bombs.ai.mit.edu)

	* etags.c (find_entries): Stupid bug testing for C filename suffixes.

	* Makefile (yow): Depends on ../src/paths.h.

1989-07-04  Richard Stallman  (rms@apple-gunkies.ai.mit.edu)

	* etags.c: Fix compilation by moving Pascal after Fortran.

1989-06-15  Richard Stallman  (rms@sugar-bombs.ai.mit.edu)

	* movemail.c [USG]: Define F_OK, etc., if not found in header.

1989-05-27  Richard Stallman  (rms@sugar-bombs.ai.mit.edu)

	* hexl.c: New file, supports hexl-mode.

1989-05-14  Richard Stallman  (rms@sugar-bombs.ai.mit.edu)

	* movemail.c: New compilation flag MAIL_USE_MMDF.

1989-05-08  Richard Stallman  (rms@sugar-bombs.ai.mit.edu)

	* emacsclient.c: Use BSD code whenever HAVE_SOCKETS.
	* server.c: Likewise.

	* make-docfile.c (scan_c_file): Output argument names at end of string.
	(write_c_args): New subroutine.

1989-04-27  Richard Stallman  (rms@sugar-bombs.ai.mit.edu)

	* movemail.c: Report failure of flock.

1989-04-19  Richard Stallman  (rms@sugar-bombs.ai.mit.edu)

	* etags.c (find_entries): Allow multi-letter extensions for fortran.

1989-04-18  Richard Stallman  (rms@sugar-bombs.ai.mit.edu)

	* loadst.c: On bsd4.3, use gettimeofday instead of CPUSTATES.

1989-03-15  Jeff Peck  (rms@sugar-bombs.ai.mit.edu)

	* emacstool.c: setenv IN_EMACSTOOL=t, TERM=sun, TERMCAP=.

	* emacstool.1: Update to document environment variables.

1989-02-21  Mosur Mohan  (email@notavailable)

	* etags.c (PAS_funcs): New function.

1989-02-21  Richard Stallman  (rms@sugar-bombs.ai.mit.edu)

	* movemail.c: On sysv, include unistd.h.

1989-02-18  Richard Stallman  (rms@sugar-bombs.ai.mit.edu)

	* b2m.c: New file.

1989-02-15  Richard Stallman  (rms@sugar-bombs.ai.mit.edu)

	* etags.c: Prolog support from Sunichirou Sugou.

1989-02-03  Richard Stallman  (rms@sugar-bombs.ai.mit.edu)

	* Makefile (clean): New target.

1989-01-25  Richard Stallman  (rms@sugar-bombs.ai.mit.edu)

	* fakemail.c (put_line): Break header lines at 79 cols.

1989-01-19  Sam Kendall  (email@notavailable)

	* etags.c: Greatly rewritten for C++ support and for multiple tags
	per line.

1989-01-03  Richard Stallman  (rms@sugar-bombs.ai.mit.edu)

	* movemail.c: Check access before doing real work.
	Check that outfile is in a writable directory.
	On fatal error, delete the lock file.

1988-12-31  Richard Mlynarik  (mly@rice-chex.ai.mit.edu)

	* env.c: Add decl for my-index.
	* etags.c (file-entries): .oak => scheme.

1988-12-30  Richard Stallman  (rms@sugar-bombs.ai.mit.edu)

	* movemail.c: Use `access' to check input and output files.

1988-12-28  Richard Stallman  (rms@sugar-bombs.ai.mit.edu)

	* emacsclient.c (main): Ignore all of CWD before first slash.

1988-12-27  Richard Stallman  (rms@sugar-bombs.ai.mit.edu)

	* etags.c (readline): Double linebuffer->size outside the xrealloc.

1988-12-22  Richard Stallman  (rms@sugar-bombs.ai.mit.edu)

	* server.c, emacsclient.c: Don't try to use gid_t; it isn't defined.
	* server.c: chmod the socket to 0700.

1988-12-09  Richard Stallman  (rms@sugar-bombs.ai.mit.edu)

	* fakemail.c (main): Let env var FAKEMAILER override pgm to run.
	(add_field): Delete comments and turn `<', `>' to spaces
	in header lines.
	(USE_FAKEMAIL): New customization macro says to make fakemail
	not be a no-op even on a BSD system.

1988-12-01  Richard Stallman  (rms@sugar-bombs.ai.mit.edu)

	* etags.c (consider_token): Skip comments just like whitespace.
	Notice `struct', etc. and set strtag for those tokens.
	Return 1 for the token following `struct' if an open-brace follows it.
	(C_entries): Special handling of token following `struct'
	needed because we have probably advanced to the following line
	to find the `{'.
	(main): New option `T' sets tflag and strflag.
	Set both of them by default if eflags.

1988-11-30  Richard Stallman  (rms@sugar-bombs.ai.mit.edu)

	* movemail.c: Do fsync before closing output.

1988-11-29  Richard Mlynarik  (mly@pickled-brain.ai.mit.edu)

	* movemail.c: Better error message when can't create tempname.
	This file needs a great deal of extra error-checking and lucid reporting...

1988-11-16  Richard Stallman  (rms@sugar-bombs.ai.mit.edu)

	* etags.c: Support assembler code for .s and .a files.
	(getit): Allow underscore in a tag.

1988-11-15  Richard Stallman  (rms@sugar-bombs.ai.mit.edu)

	* movemail.c: Close output and check errors before deleting input.

1988-10-01  Richard Stallman  (rms@apple-gunkies.ai.mit.edu)

	* emacsclient.c [SYSVIPC]: Compute cwd only once; decide properly
	whether to prefix it.  Handle line number args.

1988-09-24  Richard Stallman  (rms@gluteus.ai.mit.edu)

	* etags.c (main): Default setting of eflag was backwards.

1988-09-23  Richard Stallman  (rms@sugar-bombs.ai.mit.edu)

	* etags.c: New option -i.  -f renamed -o.
	`-' as input file means read input file names from stdin.
	-i spec'd or input file named TAGS means the input file is another
	tag table; output an "include" line for it.

1988-09-19  Richard Stallman  (rms@sugar-bombs.ai.mit.edu)

	* Makefile: New vars DESTDIR, BINDIR, LIBDIR, MANDIR, MANEXT.
	New targets install, install.sysv, install.xenix.
	This makefile is now responsible for installing executables
	and documentation from this directory into system directories.

1988-09-16  Richard Stallman  (rms@corn-chex.ai.mit.edu)

	* server.c, emacsclient.c (main): Compute socket name from euid.

1988-08-04  Richard Stallman  (rms@sugar-bombs.ai.mit.edu)

	* emacsclient.c: Args like +DIGITS are passed through unchanged.

1988-07-12  Richard Stallman  (rms@sugar-bombs.ai.mit.edu)

	* server.c: If both BSD and HAVE_SYSVIPC, use the latter.
	* emacsclient.c: Likewise.
	In the HAVE_SYSVIPC alternative, if BSD, use getwd instead of getcwd.

1988-06-23  Richard Stallman  (rms@sugar-bombs.ai.mit.edu)

	* etags.c: Handle `typedef struct foo {' (price@mcc.com).
	(istoken) New string-comparison macro.
	(consider_token): New arg `level'.  New state `tag_ok' in `tydef'.

1988-06-14  Richard Stallman  (rms@sugar-bombs.ai.mit.edu)

	* etags.c: Changes for VMS.
	Always define ETAGS on VMS.
	Define macros GOOD and BAD for success and failure exit codes.
	(begtk, intk): Allow `$' in identifiers.
	(main): Don't support -B, -F or -u on VMS.
	Alternate loop for scanning filename arguments.
	(system): Delete definition of this function.

	* etags-vmslib.c (system): Undefine this; VMS now provides it.

1988-06-08  Richard Stallman  (rms@sugar-bombs.ai.mit.edu)

	* loadst.c: Prevent multiple-def errors on BSD and BSD4_3
	around include of param.h.  (Like fns.c.)

1988-05-16  Richard Stallman  (rms@frosted-flakes.ai.mit.edu)

	* loadst.c (load_average): Move load-average code to this new fn.
	Add conditionals to compute load ave on UMAX.

1988-05-14  Richard Stallman  (rms@lucky-charms.ai.mit.edu)

	* loadst.c: Change DK_HEADER_FILE to DKSTAT_HEADER_FILE
	with opposite sense.

1988-05-13  Chris Hanson  (cph@kleph)

	* emacsclient.c: Delete references to unused variable `out'.
	This caused a bus error when used under hp-ux.

1988-05-06  Richard Stallman  (rms@frosted-flakes.ai.mit.edu)

	* loadst.c: Control dk.h conditional with DK_HEADER_FILE.

1988-05-04  Richard Stallman  (rms@rice-krispies.ai.mit.edu)

	* etags.c (find_entries): `.t' or `.sch' means scheme code.

1988-04-29  Richard Stallman  (rms@frosted-flakes.ai.mit.edu)

	* loadst.c: Add BSD4_3 conditional for file dk.h instead of dkstat.h.

1988-04-28  Richard Stallman  (rms@frosted-flakes.ai.mit.edu)

	* movemail.c: #undef close, since config can #define it on V.3.
	* emacsclient.c, fakemail.c, loadst.c, server.c: Likewise.

1988-04-26  Richard Stallman  (rms@lucky-charms.ai.mit.edu)

	* etags.c (TEX_mode, etc.): Remove superfluous backslashes from
	invalid escape sequences such as `\{'.

	* loadst.c: Add `sequent' conditional for file dk.h.

1988-03-20  Richard M. Stallman  (rms@wilson)

	* server.c [not BSD and not HAVE_SYSVIPC]: Fix error message.

	* loadst.c (main) [XENIX]: Use /usr/spool/mail, not /usr/mail.

;; Local Variables:
;; coding: utf-8
;; End:

  Copyright (C) 1993-1999, 2001-2014 Free Software Foundation, Inc.

  This file is part of GNU Emacs.

  GNU Emacs is free software: you can redistribute it and/or modify
  it under the terms of the GNU General Public License as published by
  the Free Software Foundation, either version 3 of the License, or
  (at your option) any later version.

  GNU Emacs is distributed in the hope that it will be useful,
  but WITHOUT ANY WARRANTY; without even the implied warranty of
  MERCHANTABILITY or FITNESS FOR A PARTICULAR PURPOSE.  See the
  GNU General Public License for more details.

  You should have received a copy of the GNU General Public License
  along with GNU Emacs.  If not, see <http://www.gnu.org/licenses/>.<|MERGE_RESOLUTION|>--- conflicted
+++ resolved
@@ -1,4 +1,8 @@
-<<<<<<< HEAD
+2014-12-27  Álvar Ibeas  <ibeas@gmx.com>  (tiny change)
+
+	* tutorials/TUTORIAL.es: Improve style consistency.  Spelling fixes.
+
+2014-12-27  Paul Eggert  <eggert@cs.ucla.edu>
 2014-12-25  Karl Fogel  <kfogel@red-bean.com>
 
 	* NEWS: Mention new buffer display behavior for `shell'.
@@ -57,13 +61,6 @@
 	* NEWS: Mention 'bidi-find-overridden-directionality'.
 
 2014-11-29  Paul Eggert  <eggert@cs.ucla.edu>
-=======
-2014-12-24  Álvar Ibeas  <ibeas@gmx.com>  (tiny change)
-
-	* tutorials/TUTORIAL.es: Improve style consistency.  Spelling fixes.
-
-2014-11-19  Paul Eggert  <eggert@cs.ucla.edu>
->>>>>>> a5f38fa1
 
 	Lessen focus on ChangeLog files, as opposed to change log entries.
 	* CONTRIBUTE: Give advice about git commit messages and how
