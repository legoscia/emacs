--- conflicted
+++ resolved
@@ -1,17 +1,15 @@
-<<<<<<< HEAD
 2007-10-25  Jonathan Yavner  <jyavner@member.fsf.org>
 
 	* ses-example.ses: Get rid of silly life-universe-everything local
 	variable.  `symbolic-formulas' is now `ses--symbolic-formulas'.
 
+2007-10-24  Juanma Barranquero  <lekktu@gmail.com>
+
+	* NEWS: Mention desktop locking.
+
 2007-10-10  Eric S. Raymond  <esr@snark.thyrsus.com>
 
 	* NEWS: Explain the VC fileset changes a bit better.
-=======
-2007-10-24  Juanma Barranquero  <lekktu@gmail.com>
-
-	* NEWS: Mention desktop locking.
->>>>>>> b6ff295c
 
 2007-09-28  Glenn Morris  <rgm@gnu.org>
 
